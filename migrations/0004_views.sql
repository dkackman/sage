CREATE VIEW spendable_coins AS
SELECT
  coins.id AS coin_id,
  coins.hash AS coin_hash,
  coins.asset_id AS asset_id,
  coins.parent_coin_hash,
  coins.puzzle_hash,
  coins.amount,
  coins.hidden_puzzle_hash,
  coins.p2_puzzle_id,
<<<<<<< HEAD
  coins.spent_height,
  coins.created_height,
  assets.hash AS asset_hash
=======
  assets.hash AS asset_hash,
  assets.kind AS asset_kind,
  p2_puzzles.hash AS p2_puzzle_hash
>>>>>>> 43efe5c1
FROM coins
  INNER JOIN assets ON assets.id = coins.asset_id
  INNER JOIN p2_puzzles ON p2_puzzles.id = coins.p2_puzzle_id
  LEFT JOIN mempool_coins ON mempool_coins.coin_id = coins.id
WHERE 1=1
  AND spent_height IS NULL
  AND mempool_coins.id IS NULL
  AND NOT EXISTS (
    SELECT 1 FROM offer_coins
    INNER JOIN offers ON offers.id = offer_coins.offer_id
    WHERE offer_coins.coin_id = coins.id
    AND offers.status <= 1
  )
  AND NOT EXISTS (
    SELECT 1 FROM clawbacks
    WHERE clawbacks.p2_puzzle_id = p2_puzzles.id
    AND (
      NOT EXISTS (SELECT 1 FROM p2_puzzles WHERE p2_puzzles.hash = clawbacks.receiver_puzzle_hash)
      OR unixepoch() < clawbacks.expiration_seconds
    )
  )
  AND NOT EXISTS (
    SELECT 1 FROM p2_options
    LEFT JOIN options ON options.asset_id = p2_options.option_asset_id
    WHERE p2_options.p2_puzzle_id = p2_puzzles.id
    AND (
      options.id IS NULL
      OR NOT EXISTS (SELECT 1 FROM p2_puzzles WHERE p2_puzzles.hash = options.creator_puzzle_hash)
      OR unixepoch() < options.expiration_seconds
    )
  );

CREATE VIEW owned_coins AS
SELECT
  coins.id AS coin_id,
  coins.hash AS coin_hash,
  coins.asset_id AS asset_id,
  coins.parent_coin_hash,
  coins.puzzle_hash,
  coins.amount,
  coins.hidden_puzzle_hash,
  coins.p2_puzzle_id,
<<<<<<< HEAD
  coins.spent_height,
  coins.created_height,
  assets.hash AS asset_hash
=======
  assets.hash AS asset_hash,
  assets.kind AS asset_kind,
  p2_puzzles.hash AS p2_puzzle_hash
>>>>>>> 43efe5c1
FROM coins
  INNER JOIN assets ON assets.id = coins.asset_id
  INNER JOIN p2_puzzles ON p2_puzzles.id = coins.p2_puzzle_id
  LEFT JOIN mempool_coins ON mempool_coins.coin_id = coins.id
WHERE 1=1
  AND spent_height IS NULL
  AND (mempool_coins.id IS NULL OR mempool_coins.is_input = FALSE);

CREATE VIEW transaction_coins AS
SELECT
  blocks.height,
  blocks.timestamp,
  coins.hash AS coin_id,
  coins.puzzle_hash,
  coins.parent_coin_hash,
  coins.amount,
  coins.created_height = blocks.height AS is_created_in_block,
  coins.spent_height = blocks.height AS is_spent_in_block,
  p2_puzzles.hash AS p2_puzzle_hash,
  assets.hash AS asset_hash,
  assets.name AS asset_name,
  assets.icon_url AS asset_icon_url,
  assets.kind AS asset_kind,
  assets.description AS asset_description,
  assets.is_visible AS asset_is_visible,
  assets.is_sensitive_content AS asset_is_sensitive_content,
  assets.created_height AS asset_created_height,
  tokens.ticker
FROM blocks
LEFT JOIN coins ON coins.created_height = blocks.height OR coins.spent_height = blocks.height
INNER JOIN assets ON assets.id = coins.asset_id
LEFT JOIN p2_puzzles ON p2_puzzles.id = coins.p2_puzzle_id
LEFT JOIN tokens ON tokens.asset_id = assets.id<|MERGE_RESOLUTION|>--- conflicted
+++ resolved
@@ -8,15 +8,11 @@
   coins.amount,
   coins.hidden_puzzle_hash,
   coins.p2_puzzle_id,
-<<<<<<< HEAD
   coins.spent_height,
   coins.created_height,
-  assets.hash AS asset_hash
-=======
   assets.hash AS asset_hash,
   assets.kind AS asset_kind,
   p2_puzzles.hash AS p2_puzzle_hash
->>>>>>> 43efe5c1
 FROM coins
   INNER JOIN assets ON assets.id = coins.asset_id
   INNER JOIN p2_puzzles ON p2_puzzles.id = coins.p2_puzzle_id
@@ -59,15 +55,11 @@
   coins.amount,
   coins.hidden_puzzle_hash,
   coins.p2_puzzle_id,
-<<<<<<< HEAD
   coins.spent_height,
   coins.created_height,
-  assets.hash AS asset_hash
-=======
   assets.hash AS asset_hash,
   assets.kind AS asset_kind,
   p2_puzzles.hash AS p2_puzzle_hash
->>>>>>> 43efe5c1
 FROM coins
   INNER JOIN assets ON assets.id = coins.asset_id
   INNER JOIN p2_puzzles ON p2_puzzles.id = coins.p2_puzzle_id
