--- conflicted
+++ resolved
@@ -907,14 +907,9 @@
 msgid "NFT preview"
 msgstr "NFT预览"
 
-<<<<<<< HEAD
-#: src/pages/NftList.tsx:114
-#: src/components/Nav.tsx:22
-=======
 #: src/pages/NftList.tsx:101
 #: src/components/Nav.tsx:36
 #: src/components/Nav.tsx:39
->>>>>>> 2496a8b3
 msgid "NFTs"
 msgstr "NFT"
 
@@ -926,13 +921,6 @@
 msgid "No collection"
 msgstr "无集合"
 
-<<<<<<< HEAD
-#: src/components/NftOptions.tsx:233
-msgid "No Grouping"
-msgstr ""
-
-=======
->>>>>>> 2496a8b3
 #: src/pages/Offers.tsx:144
 msgid "No offers yet"
 msgstr "还没有报价"
@@ -974,12 +962,8 @@
 msgstr ""
 
 #: src/pages/Offers.tsx:133
-<<<<<<< HEAD
-#: src/components/Nav.tsx:30
-=======
 #: src/components/Nav.tsx:52
 #: src/components/Nav.tsx:55
->>>>>>> 2496a8b3
 msgid "Offers"
 msgstr "报价"
 
