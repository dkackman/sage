--- conflicted
+++ resolved
@@ -956,12 +956,8 @@
 msgstr ""
 
 #: src/pages/Offers.tsx:133
-<<<<<<< HEAD
-#: src/components/Nav.tsx:30
-=======
 #: src/components/Nav.tsx:52
 #: src/components/Nav.tsx:55
->>>>>>> 2496a8b3
 msgid "Offers"
 msgstr "Offers"
 
