msgid ""
msgstr ""
"POT-Creation-Date: 2024-12-25 09:50-0300\n"
"MIME-Version: 1.0\n"
"Content-Type: text/plain; charset=utf-8\n"
"Content-Transfer-Encoding: 8bit\n"
"X-Generator: @lingui/cli\n"
"Language: de-DE\n"
"Project-Id-Version: \n"
"Report-Msgid-Bugs-To: \n"
"PO-Revision-Date: \n"
"Last-Translator: \n"
"Language-Team: \n"
"Plural-Forms: \n"

#: src/components/Nav.tsx:138
#~ msgid "(connecting...)"
#~ msgstr ""

#: src/pages/DidList.tsx:91
msgid "{didsCount, plural, one {You do not currently have any DID profile. Would you like to create one?} other {You do not currently have any DID profiles. Would you like to create one?}}"
msgstr "{didsCount, plural, one {Sie haben derzeit noch kein DID-Profil. Möchten Sie eines erstellen?} other {Sie haben derzeit noch keine DID Profile. Möchten Sie eines erstellen?}}"

#: src/components/Layout.tsx:83
#: src/components/Header.tsx:131
#~ msgid "{peerCount, plural, one {# peer} other {# peers}}"
#~ msgstr ""

#: src/components/Nav.tsx:118
msgid "{peerCount} peers synced"
msgstr ""

#: src/pages/PeerList.tsx:479
msgid "{peersToDeleteCount, plural, one {Ban peer temporarily} other {Ban peers temporarily}}"
msgstr "{peersToDeleteCount, plural, one {Peer vorübergehend verbieten} other {Peers vorübergehend verbieten}}"

#: src/pages/PeerList.tsx:526
msgid "{peersToDeleteCount, plural, one {Remove Peer} other {Remove Peers}}"
msgstr "{peersToDeleteCount, plural, one {Peer entfernen} other {Peers entfernen}}"

#: src/pages/PeerList.tsx:470
msgid "{peersToDeleteCount, plural, one {This will remove the peer from your connection. If you are currently syncing against this peer, a new one will be used to replace it.} other {This will remove # peers from your connection. If you are currently syncing against these peers, new ones will be used to replace them.}}"
msgstr "{peersToDeleteCount, plural, one {Dadurch wird der Peer aus Ihrer Verbindung entfernt. Wenn Sie gerade mit diesem Peer synchronisieren, wird er durch einen neuen ersetzt.} other {Dadurch werden # Peers aus Ihrer Verbindung entfernt. Wenn Sie gerade mit diesen Peers synchronisieren, werden sie durch einen neuen ersetzt.}}"

#: src/pages/PeerList.tsx:490
msgid "{peersToDeleteCount, plural, one {Will temporarily prevent the peer from being connected to.} other {Will temporarily prevent the peers from being connected to.}}"
msgstr "{peersToDeleteCount, plural, one {Verhindert vorübergehend die Verbindung zum Peer.} other {Verhindert vorübergehend die Verbindung zu den ausgewählten Peers.}}"

#: src/components/MultiSelectActions.tsx:90
msgid "{selectedCount} selected"
msgstr "{selectedCount} ausgewählt"

#: src/components/Nav.tsx:137
#~ msgid "{syncedCoins} / {totalCoins} coins synced"
#~ msgstr ""

#: src/pages/Transactions.tsx:190
#~ msgid "{transactionCreatedCount} created"
#~ msgstr "{transactionCreatedCount} erstellt"

#: src/pages/Transactions.tsx:189
#~ msgid "{transactionSpentCount} coins spent,"
#~ msgstr "{transactionSpentCount} ausgegebene Coins,"

#: src/pages/Transactions.tsx:200
msgid "{transactionSpentCount} inputs, {transactionCreatedCount} outputs"
msgstr ""

#: src/pages/PeerList.tsx:205
#: src/components/MultiSelectActions.tsx:95
#: src/components/AddressList.tsx:68
msgid "Actions"
msgstr "Aktionen"

#: src/pages/PeerList.tsx:333
msgid "Add new peer"
msgstr "Neuen Peer hinzufügen"

#: src/components/NftCard.tsx:378
msgid "Add NFT URL"
msgstr "NFT-URL hinzufügen"

#: src/pages/PeerList.tsx:327
msgid "Add Peer"
msgstr "Peer hinzufügen"

#: src/pages/MakeOffer.tsx:139
msgid "Add the assets you are offering."
msgstr "Fügen Sie die von Ihnen angebotenen Assets hinzu."

#: src/pages/MakeOffer.tsx:162
msgid "Add the assets you are requesting."
msgstr "Fügen Sie die angeforderten Assets hinzu."

#: src/components/NftCard.tsx:317
#: src/components/MultiSelectActions.tsx:169
msgid "Add to Offer"
msgstr ""

#: src/components/NftCard.tsx:272
#: src/components/NftCard.tsx:469
msgid "Add URL"
msgstr "URL hinzufügen"

#: src/pages/Send.tsx:226
#: src/pages/Nft.tsx:241
#: src/components/TransferDialog.tsx:81
#: src/components/AddressList.tsx:57
msgid "Address"
msgstr "Addresse"

#: src/pages/Settings.tsx:393
msgid "Address Batch Size"
msgstr "Adresse Batchgröße"

#: src/components/TransferDialog.tsx:47
msgid "Address is required"
msgstr "Adresse ist erforderlich"

#: src/components/Nav.tsx:67
msgid "Addresses"
msgstr "Adressen"

#: src/components/ConfirmationDialog.tsx:132
msgid "Advanced"
msgstr "Erweitert"

#: src/pages/ImportWallet.tsx:125
msgid "Advanced options"
msgstr ""

#: src/pages/Addresses.tsx:138
msgid "All Addresses"
msgstr "Alle Adressen"

#: src/pages/Send.tsx:260
#: src/pages/MakeOffer.tsx:545
#: src/pages/IssueToken.tsx:108
#: src/components/CoinList.tsx:110
msgid "Amount"
msgstr "Betrag"

#: src/components/OfferCard.tsx:118
#: src/components/OfferCard.tsx:174
msgid "Amount includes"
msgstr "Der Betrag enthält"

#: src/pages/Login.tsx:380
msgid "Are you sure you want to delete this wallet? This cannot be undone, and all funds will be lost unless you have saved your mnemonic phrase."
msgstr "Sind Sie sicher, dass Sie den Wallet löschen wollen? Dieser Vorgang kann nicht rückgängig gemacht werden, und Ihr gesamtes Guthaben geht verloren, solange Sie die Mnemonics nicht gespeichert haben."

#: src/pages/PeerList.tsx:464
msgid "Are you sure you want to remove {peersToDeleteCount} peers?"
msgstr "Sind Sie sicher, dass Sie {peersToDeleteCount} Peers entfernen wollen?"

#: src/pages/PeerList.tsx:462
msgid "Are you sure you want to remove the peer?"
msgstr "Sind Sie sicher, dass Sie den Peer entfernen wollen?"

#: src/pages/Login.tsx:322
msgid "Are you sure you want to resync this wallet's data? This will re-download data from the network which can take a while depending on the size of the wallet."
msgstr "Sind Sie sicher, dass Sie die Daten vom Wallet erneut synchronisieren möchten? Dadurch werden die Daten erneut aus dem Netzwerk heruntergeladen, was je nach Größe der Wallet eine Weile dauern kann."

#: src/pages/Token.tsx:376
msgid "Asset"
msgstr "Asset"

<<<<<<< HEAD
#: src/pages/TokenList.tsx:144
=======
#: src/pages/TokenList.tsx:146
>>>>>>> a31d8eee
msgid "Assets"
msgstr "Assets"

#: src/components/NftCard.tsx:254
#: src/components/NftCard.tsx:366
#: src/components/MultiSelectActions.tsx:190
msgid "Assign Profile"
msgstr "Profil zuweisen"

#: src/components/Layout.tsx:89
#: src/components/Header.tsx:133
#~ msgid "at peak {peerMaxHeight}"
#~ msgstr "bei Höchststand {peerMaxHeight}"

#: src/pages/Nft.tsx:126
msgid "Attributes"
msgstr "Attribute"

#: src/components/Header.tsx:42
#: src/components/Header.tsx:46
#: src/components/Header.tsx:106
msgid "Back"
msgstr "Zurück"

#: src/pages/Transactions.tsx:197
msgid "Block #{transactionHeight}"
msgstr "Block #{transactionHeight}"

#: src/components/MultiSelectActions.tsx:179
#~ msgid "Bulk Assign Profile"
#~ msgstr "Profil massenhaft zuweisen"

#: src/components/MultiSelectActions.tsx:199
msgid "Bulk Burn NFTs"
msgstr "Massenverbrennung von NFTs"

#: src/components/MultiSelectActions.tsx:178
msgid "Bulk Transfer NFTs"
msgstr "Massentransfer NFTs"

#: src/components/MultiSelectActions.tsx:188
#~ msgid "Bulk Unassign Profile"
#~ msgstr "Massenaufhebung der Profilzuordnung"

#: src/pages/DidList.tsx:243
#: src/components/NftCard.tsx:286
#: src/components/MultiSelectActions.tsx:136
msgid "Burn"
msgstr "Verbrennung"

#: src/components/NftCard.tsx:478
msgid "Burn NFT"
msgstr "NFT verbrennen"

#: src/pages/DidList.tsx:344
msgid "Burn Profile"
msgstr "Profil verbrennen"

#: src/pages/CreateWallet.tsx:174
msgid "By disabling this you are creating a cold wallet, with no ability to sign transactions. The mnemonic will need to be saved elsewhere."
msgstr "Wenn Sie diese Funktion deaktivieren, erstellen Sie ein Cold Wallet, in dem keine Transaktionen signiert werden können. Die Mnemonik muss an einder andereren Stelle gespeichert werden."

#: src/pages/Token.tsx:464
#: src/pages/Token.tsx:677
#: src/pages/Token.tsx:745
#: src/pages/PeerList.tsx:305
#: src/pages/PeerList.tsx:359
#: src/pages/PeerList.tsx:508
#: src/pages/Offers.tsx:314
#: src/pages/Offers.tsx:375
#: src/pages/Login.tsx:361
#: src/pages/Login.tsx:389
#: src/pages/Login.tsx:439
#: src/pages/DidList.tsx:325
#: src/pages/CreateWallet.tsx:252
#: src/pages/Addresses.tsx:209
#: src/components/TransferDialog.tsx:114
#: src/components/NftCard.tsx:466
#: src/components/FeeOnlyDialog.tsx:98
#: src/components/ConfirmationDialog.tsx:252
#: src/components/AssignNftDialog.tsx:151
msgid "Cancel"
msgstr "Abbrechen"

#: src/pages/MakeOffer.tsx:300
msgid "Cancel Offer"
msgstr "Offer Abbrechen"

#: src/pages/Offers.tsx:197
#~ msgid "Cancelled"
#~ msgstr "Abgebrochen"

#: src/components/OfferCard.tsx:127
#~ msgid "CAT"
#~ msgstr "CAT"

#: src/components/OfferCard.tsx:159
msgid "CAT icon"
msgstr "CAT Symbol"

#: src/components/ConfirmationDialog.tsx:169
msgid "Change"
msgstr "Ändern"

<<<<<<< HEAD
#: src/pages/TokenList.tsx:171
#: src/pages/TokenList.tsx:172
=======
#: src/pages/TokenList.tsx:173
#: src/pages/TokenList.tsx:174
>>>>>>> a31d8eee
msgid "Clear search"
msgstr ""

#: src/components/CoinList.tsx:85
msgid "Coin"
msgstr "Coin"

#: src/pages/Nft.tsx:248
msgid "Coin Id"
msgstr "Coin Id"

#: src/pages/Transaction.tsx:97
msgid "Coin with id {coinId}"
msgstr ""

#: src/pages/Token.tsx:604
msgid "Coins"
msgstr "Coins"

#: src/pages/Login.tsx:304
msgid "Cold Wallet"
msgstr "Cold Wallet"

#: src/components/Layout.tsx:79
#: src/components/Layout.tsx:90
msgid "Collapse sidebar"
msgstr ""

#: src/pages/Nft.tsx:115
msgid "Collection Name"
msgstr "Name der Kollektion"

#: src/pages/Token.tsx:631
#: src/pages/Token.tsx:680
msgid "Combine"
msgstr "Zusammenfügen"

#: src/pages/Token.tsx:643
msgid "Combine {ticker}"
msgstr "{ticker} zusammenfügen"

#: src/pages/CreateWallet.tsx:260
msgid "Confirm"
msgstr "Bestätigen"

#: src/components/ConfirmationDialog.tsx:122
msgid "Confirm transaction?"
msgstr "Transaktion bestätigen?"

#: src/components/CoinList.tsx:167
msgid "Confirmed"
msgstr "Bestätigen"

#: src/pages/Settings.tsx:182
#: src/pages/PeerList.tsx:373
msgid "Connect"
msgstr "Verbinden"

#: src/components/Layout.tsx:119
#~ msgid "Connected to {peerCount}"
#~ msgstr ""

#: src/pages/PeerList.tsx:293
msgid "Connected to {totalPeersCount} peers"
msgstr "Verbunden mit {totalPeersCount} Peers"

#: src/components/Nav.tsx:136
msgid "connecting..."
msgstr "verbinden..."

#: src/pages/Settings.tsx:180
#: src/components/Nav.tsx:120
msgid "Connecting..."
msgstr ""

#: src/pages/Token.tsx:106
msgid "Copied!"
msgstr ""

#: src/pages/Token.tsx:106
#: src/pages/Offers.tsx:288
msgid "Copy"
msgstr "Kopieren"

#: src/pages/Offers.tsx:328
#: src/components/NftCard.tsx:347
msgid "Copy ID"
msgstr "ID Kopieren"

#: src/pages/Login.tsx:81
msgid "Create"
msgstr "Erstellen"

#: src/pages/Offers.tsx:160
msgid "Create a new offer to get started with peer-to-peer trading."
msgstr "Erstellen Sie ein neues Offer, um mit dem Peer-to-Peer-Handel zu beginnen."

#: src/pages/DidList.tsx:88
msgid "Create a profile?"
msgstr "Ein Profil erstellen?"

#: src/pages/Offers.tsx:177
#: src/pages/MakeOffer.tsx:306
msgid "Create Offer"
msgstr "Offer Erstellen"

#: src/pages/DidList.tsx:68
#: src/pages/CreateProfile.tsx:58
#: src/pages/CreateProfile.tsx:105
msgid "Create Profile"
msgstr "Profile Erstellen"

#: src/pages/Login.tsx:522
#: src/pages/CreateWallet.tsx:58
msgid "Create Wallet"
msgstr "Wallet Erstellen"

#: src/pages/MakeOffer.tsx:306
msgid "Creating Offer"
msgstr "Offer wird erstellt"

#: src/pages/IssueToken.tsx:93
msgid "Currency Symbol"
msgstr "Währungssymbol"

#: src/pages/Settings.tsx:84
msgid "Dark Mode"
msgstr "Dunkler Modus"

#: src/components/NftCard.tsx:428
msgid "Data"
msgstr "Daten"

#: src/pages/Nft.tsx:195
msgid "Data Hash"
msgstr "Daten Hash"

#: src/pages/Nft.tsx:144
msgid "Data URIs"
msgstr "Daten URIs"

#: src/pages/MintNft.tsx:149
msgid "Data URLs"
msgstr "Daten URLs"

#: src/pages/MakeOffer.tsx:238
msgid "Days"
msgstr "Tage"

#: src/pages/Offers.tsx:301
#: src/pages/Offers.tsx:386
#: src/pages/Login.tsx:283
#: src/pages/Login.tsx:392
msgid "Delete"
msgstr "Löschen"

#: src/pages/PeerList.tsx:320
msgid "Delete {selectedPeersCount}"
msgstr "{selectedPeersCount} Löschen"

#: src/pages/Login.tsx:349
msgid "Delete hardened addresses"
msgstr ""

#: src/pages/Offers.tsx:363
msgid "Delete offer record?"
msgstr ""

#: src/pages/Login.tsx:329
msgid "Delete saved offer files"
msgstr "Gespeicherte Offer-Dateien löschen"

#: src/pages/Login.tsx:339
msgid "Delete unhardened addresses"
msgstr ""

#: src/pages/Addresses.tsx:196
msgid "Derivation index"
msgstr ""

#: src/pages/Addresses.tsx:190
msgid "Derivation Index"
msgstr ""

#: src/pages/Addresses.tsx:154
msgid "Derivation index: {derivationIndex}"
msgstr ""

#: src/pages/Nft.tsx:106
msgid "Description"
msgstr "Beschreibung"

#: src/pages/Login.tsx:247
msgid "Details"
msgstr "Details"

#: src/pages/Offers.tsx:348
msgid "Dexie"
msgstr ""

#: src/pages/MakeOffer.tsx:346
msgid "Dexie Link"
msgstr "Dexie Link"

#: src/pages/CreateWallet.tsx:240
msgid "Did you save your mnemonic?"
msgstr "Haben Sie Ihre Mnemonic gespeichert?"

#: src/pages/Settings.tsx:157
msgid "Disconnect"
msgstr "Verbindung trennen"

#: src/pages/Settings.tsx:241
msgid "Discover peers automatically"
msgstr "Peers automatisch entdecken"

#: src/pages/IssueToken.tsx:77
#: src/pages/CreateProfile.tsx:72
msgid "Display name"
msgstr "Display Name"

#: src/pages/Login.tsx:492
msgid "Done"
msgstr "Fertig"

#: src/pages/Token.tsx:368
msgid "Edit"
msgstr "Bearbeiten"

#: src/components/NftCard.tsx:256
#: src/components/MultiSelectActions.tsx:123
msgid "Edit Profile"
msgstr ""

#: src/pages/Token.tsx:410
msgid "Edit Token Details"
msgstr "Token Details Bearbeiten"

#: src/pages/Send.tsx:242
#: src/pages/MintNft.tsx:217
#: src/components/TransferDialog.tsx:84
msgid "Enter address"
msgstr "Addresse eingeben"

#: src/pages/MakeOffer.tsx:457
msgid "Enter amount"
msgstr "Summer eingeben"

#: src/pages/MintNft.tsx:154
#: src/pages/MintNft.tsx:175
#: src/pages/MintNft.tsx:196
msgid "Enter comma separated URLs"
msgstr "Kommagetrennte URLs eingeben"

#: src/pages/Addresses.tsx:195
msgid "Enter derivation index"
msgstr ""

#: src/components/TransferDialog.tsx:101
msgid "Enter fee amount"
msgstr "Gebührenbetrag eingeben"

#: src/pages/Send.tsx:320
msgid "Enter memo"
msgstr ""

#: src/pages/Send.tsx:234
msgid "Enter multiple distinct addresses"
msgstr ""

#: src/components/FeeOnlyDialog.tsx:84
msgid "Enter network fee"
msgstr "Netzwerkgebühr eingeben"

#: src/pages/Offers.tsx:194
msgid "Enter Offer String"
msgstr "Offer Text Eingeben"

#: src/pages/MintNft.tsx:240
msgid "Enter percent"
msgstr "Prozent eingeben"

#: src/pages/PeerList.tsx:336
msgid "Enter the IP address of the peer you want to connect to."
msgstr "IP-Adresse des Peers eingeben, mit dem Sie sich verbinden möchten."

#: src/pages/Token.tsx:413
msgid "Enter the new display details for this token"
msgstr "Display-Details für neues Token eingeben"

#: src/pages/DidList.tsx:295
msgid "Enter the new display name for this profile."
msgstr "Geben Sie den neuen Anzeigenamen für dieses Profil ein."

#: src/pages/Login.tsx:408
msgid "Enter the new display name for this wallet."
msgstr "Geben Sie den neuen Anzeigenamen für den Wallet ein"

#: src/components/NftCard.tsx:402
msgid "Enter URL"
msgstr "URL Eingeben"

#: src/pages/ImportWallet.tsx:112
msgid "Enter your mnemonic, private key, or public key above. If it's a public key, it will be imported as a read-only cold wallet."
msgstr ""

#: src/pages/ImportWallet.tsx:94
#~ msgid "Enter your mnemonic, private key, or public key below. If it's a public key, it will be imported as a read-only cold wallet."
#~ msgstr "Geben Sie unten Ihre Mnemonic, Ihren Private Key oder Ihren Public Key ein. Wenn es sich um einen Public Key handelt, wird er als schreibgeschütztes Cold Wallet importiert."

#: src/components/Layout.tsx:79
#: src/components/Layout.tsx:90
msgid "Expand sidebar"
msgstr ""

#: src/pages/Offers.tsx:199
#~ msgid "Expired"
#~ msgstr "Abgelaufen"

#: src/pages/MakeOffer.tsx:202
msgid "Expiring offer"
msgstr "Auslaufendes Offer"

#: src/pages/Nft.tsx:262
msgid "External Links"
msgstr "Externe Links"

#: src/pages/Send.tsx:286
#: src/pages/IssueToken.tsx:129
#: src/components/ConfirmationDialog.tsx:156
#: src/components/ConfirmationDialog.tsx:390
msgid "Fee"
msgstr "Gebühr"

#: src/components/ConfirmationDialog.tsx:146
msgid "Fee exceeds recommended maximum of 0.001 {ticker}"
msgstr "Gebühr übersteigt das empfohlene Maximum von 0.001 {ticker}"

#: src/pages/ViewOffer.tsx:130
msgid "Fetching offer details..."
msgstr ""

#: src/pages/Addresses.tsx:122
msgid "Fresh Address"
msgstr "Neue Addresse"

#: src/pages/Addresses.tsx:221
msgid "Generate"
msgstr ""

#: src/pages/Settings.tsx:388
msgid "Generate addresses automatically"
msgstr "Addressen automatisch generieren"

#: src/pages/Addresses.tsx:219
msgid "Generating"
msgstr ""

#: src/pages/Settings.tsx:72
msgid "Global"
msgstr "Global"

#: src/components/Header.tsx:82
msgid "Go to wallet"
msgstr "Zum Wallet gehen"

#: src/components/NftOptions.tsx:179
msgid "Group Collections"
msgstr "Kollektionen gruppieren"

#: src/pages/Addresses.tsx:144
msgid "Hardened addresses"
msgstr ""

#: src/pages/PeerList.tsx:199
msgid "Height"
msgstr ""

#: src/pages/PeerList.tsx:132
msgid "Height:"
msgstr "Höhe:"

#: src/pages/Token.tsx:376
#: src/pages/NftList.tsx:243
#: src/pages/DidList.tsx:274
#: src/components/NftCard.tsx:334
msgid "Hide"
msgstr "Verstecken"

<<<<<<< HEAD
#: src/pages/TokenList.tsx:190
#: src/pages/TokenList.tsx:193
=======
#: src/pages/TokenList.tsx:192
#: src/pages/TokenList.tsx:195
>>>>>>> a31d8eee
msgid "Hide zero balances"
msgstr ""

#: src/components/ConfirmationDialog.tsx:143
msgid "High Transaction Fee"
msgstr "Hohe Transaktionsgebühr"

#: src/pages/Login.tsx:297
msgid "Hot Wallet"
msgstr "Hot Wallet"

#: src/pages/MakeOffer.tsx:260
msgid "Hours"
msgstr "Stunden"

#: src/pages/Login.tsx:78
#: src/pages/ImportWallet.tsx:164
msgid "Import"
msgstr "Importieren"

#: src/pages/Login.tsx:519
#: src/pages/ImportWallet.tsx:77
msgid "Import Wallet"
msgstr "Wallet Importieren"

#: src/pages/ImportWallet.tsx:164
msgid "Importing"
msgstr ""

#: src/pages/Addresses.tsx:160
msgid "Increase"
msgstr ""

#: src/pages/Addresses.tsx:172
msgid "Increase Derivation Index"
msgstr ""

#: src/pages/Addresses.tsx:175
msgid "Increase the derivation index to generate new addresses. Setting this too high can cause issues, and it can't be reversed without resyncing the wallet."
msgstr ""

#: src/components/AddressList.tsx:47
msgid "Index"
msgstr "Index"

#: src/pages/ImportWallet.tsx:141
msgid "Initial Addresses"
msgstr ""

#: src/pages/ViewOffer.tsx:120
msgid "Initializing..."
msgstr ""

#: src/pages/Send.tsx:131
msgid "Invalid address"
msgstr "Ungültige Adresse"

#: src/pages/Send.tsx:131
msgid "Invalid addresses"
msgstr ""

#: src/pages/PeerList.tsx:191
#: src/pages/PeerList.tsx:345
msgid "IP Address"
msgstr "IP Addresse"

<<<<<<< HEAD
#: src/pages/TokenList.tsx:151
=======
#: src/pages/TokenList.tsx:153
>>>>>>> a31d8eee
#: src/pages/IssueToken.tsx:62
#: src/pages/IssueToken.tsx:148
msgid "Issue Token"
msgstr "Token ausgeben"

#: src/components/ConfirmationDialog.tsx:135
msgid "JSON"
msgstr "JSON"

#: src/components/NftCard.tsx:415
msgid "Kind"
msgstr "Sorte"

#: src/components/NftCard.tsx:141
msgid "Kind is required"
msgstr "Sorte ist erforderlich"

#: src/pages/Settings.tsx:90
msgid "Language"
msgstr "Sprache"

#: src/pages/Nft.tsx:98
msgid "Launcher Id"
msgstr "Launcher Id"

#: src/components/NftCard.tsx:434
msgid "License"
msgstr "Lizenz"

#: src/pages/Nft.tsx:213
msgid "License Hash"
msgstr "Lizenz Hash"

#: src/pages/Nft.tsx:178
msgid "License URIs"
msgstr "Lizenz URIs"

#: src/pages/MintNft.tsx:191
msgid "License URLs"
msgstr "Lizenz URLs"

#: src/pages/Login.tsx:235
msgid "Login"
msgstr "Anmelden"

#: src/components/Nav.tsx:170
msgid "Logout"
msgstr "Abmelden"

#: src/pages/CreateWallet.tsx:243
msgid "Make sure you have saved your mnemonic. You will not be able to access it later, since it will not be saved in the wallet. You will also not be able to make transactions with this wallet."
msgstr " Stellen Sie sicher, dass Sie Ihre Mnemonic gespeichert haben. Sie können später nicht darauf zugreifen, da sie nicht im Wallet gespeichert wird. Sie können auch keine Transaktionen mit diesem Wallet durchführen."

#: src/pages/Offers.tsx:154
msgid "Manage offers"
msgstr "Offers verwalten"

#: src/pages/Send.tsx:313
msgid "Memo (optional)"
msgstr ""

#: src/components/NftCard.tsx:431
msgid "Metadata"
msgstr "Metadaten"

#: src/pages/Nft.tsx:204
msgid "Metadata Hash"
msgstr "Metadaten Hash"

#: src/pages/Nft.tsx:161
msgid "Metadata URIs"
msgstr "Metadaten URIs"

#: src/pages/MintNft.tsx:170
msgid "Metadata URLs"
msgstr "Metadaten URLs"

#: src/pages/MintNft.tsx:289
msgid "Mint"
msgstr "Mint"

#: src/pages/NftList.tsx:126
#~ msgid "Mint an NFT?"
#~ msgstr "NFT minten?"

#: src/pages/NftList.tsx:105
#: src/pages/MintNft.tsx:102
msgid "Mint NFT"
msgstr "NFT Minten"

#: src/pages/Nft.tsx:223
msgid "Minter DID"
msgstr "DID des Minters"

#: src/pages/MakeOffer.tsx:371
msgid "MintGarden Link"
msgstr "MintGarden Link"

#: src/pages/MintNft.tsx:289
msgid "Minting"
msgstr "Minting"

#: src/pages/MakeOffer.tsx:282
msgid "Minutes"
msgstr "Minuten"

#: src/pages/Login.tsx:480
#: src/pages/CreateWallet.tsx:195
msgid "Mnemonic"
msgstr "Mnemonic"

#: src/pages/Token.tsx:419
#: src/pages/IssueToken.tsx:74
#: src/pages/DidList.tsx:301
#: src/pages/CreateProfile.tsx:69
msgid "Name"
msgstr "Name"

#: src/pages/IssueToken.tsx:35
#: src/pages/CreateProfile.tsx:35
msgid "Name is required"
msgstr "Name ist erforderlich"

#: src/pages/Login.tsx:418
msgid "Name of your wallet"
msgstr "Name Ihres Wallets"

#: src/pages/Settings.tsx:224
msgid "Network"
msgstr "Netzwerk"

#: src/pages/ViewOffer.tsx:187
#: src/pages/Token.tsx:662
#: src/pages/Token.tsx:730
#: src/pages/MintNft.tsx:262
#: src/pages/MakeOffer.tsx:178
#: src/pages/CreateProfile.tsx:86
#: src/components/TransferDialog.tsx:96
#: src/components/NftCard.tsx:450
#: src/components/FeeOnlyDialog.tsx:79
#: src/components/AssignNftDialog.tsx:133
msgid "Network Fee"
msgstr "Netzwerkgebühr"

#: src/components/FeeOnlyDialog.tsx:85
#: src/components/AssignNftDialog.tsx:138
msgid "Network fee amount"
msgstr "Netzwerkgebührenbetrag"

#: src/pages/Settings.tsx:272
msgid "Network ID"
msgstr "Netzwerk ID"

#: src/components/Layout.tsx:71
#: src/components/Header.tsx:119
#~ msgid "Network status"
#~ msgstr "Netzwerkstatus"

#: src/pages/MakeOffer.tsx:126
msgid "New Offer"
msgstr "Neuer Offer"

#: src/components/NftOptions.tsx:82
#: src/components/CoinList.tsx:376
#: src/components/AddressList.tsx:190
msgid "Next page"
msgstr "Nächste Seite"

#: src/pages/MakeOffer.tsx:434
#: src/components/OfferCard.tsx:193
msgid "NFT"
msgstr "NFT"

#: src/components/NftCard.tsx:223
msgid "NFT options"
msgstr "NFT optionen"

#: src/components/OfferCard.tsx:207
msgid "NFT preview"
msgstr "NFT Vorschau"

#: src/pages/NftList.tsx:99
#: src/components/Nav.tsx:46
msgid "NFTs"
msgstr "NFTs"

#: src/pages/Settings.tsx:163
msgid "No active sessions"
msgstr "Keine aktiven Sessions"

#: src/components/NftCard.tsx:217
msgid "No collection"
msgstr "Keine Kollektion"

#: src/pages/Offers.tsx:156
msgid "No offers yet"
msgstr "Keine Offers vorhanden"

#: src/pages/PeerList.tsx:446
#: src/components/CoinList.tsx:351
#: src/components/AddressList.tsx:167
msgid "No results."
msgstr "Keine Ergebnisse."

#: src/pages/Transactions.tsx:261
#: src/pages/Nft.tsx:226
#: src/pages/Nft.tsx:235
#: src/components/AssignNftDialog.tsx:104
msgid "None"
msgstr "Nichts"

#: src/pages/DidList.tsx:229
msgid "Normalize"
msgstr ""

#: src/pages/DidList.tsx:356
msgid "Normalize Profile"
msgstr ""

#: src/components/TransferDialog.tsx:50
#: src/components/NftCard.tsx:144
#: src/components/FeeOnlyDialog.tsx:49
#: src/components/AssignNftDialog.tsx:58
msgid "Not enough funds to cover the fee"
msgstr "Nicht genügend Guthaben, um die Gebühr zu decken"

#: src/pages/Transactions.tsx:83
msgid "Note"
msgstr "Notiz"

#: src/pages/MakeOffer.tsx:314
msgid "Offer Created"
msgstr "Offer Erstellt"

#: src/pages/MakeOffer.tsx:134
msgid "Offered"
msgstr "Offeriert"

#: src/components/CoinList.tsx:258
msgid "Offered..."
msgstr ""

#: src/pages/Offers.tsx:140
#: src/components/Nav.tsx:60
msgid "Offers"
msgstr "Offers"

#: src/pages/MakeOffer.tsx:387
msgid "Ok"
msgstr "Ok"

#: src/pages/Token.tsx:709
msgid "Output Count"
msgstr "Output Anzahl"

#: src/pages/Nft.tsx:232
msgid "Owner DID"
msgstr "Besitzer DID"

#: src/pages/Settings.tsx:172
msgid "Paste WalletConnect URI"
msgstr "WalletConnect URI einfügen"

#: src/pages/Offers.tsx:199
msgid "Paste your offer string here..."
msgstr "Offer-Text hier einfügen..."

#: src/pages/PeerList.tsx:211
#~ msgid "Peak Height"
#~ msgstr "Höchststand"

#: src/components/Nav.tsx:131
msgid "peer"
msgstr ""

#: src/pages/PeerList.tsx:282
msgid "Peer List"
msgstr "Peer Liste"

#: src/components/Nav.tsx:131
msgid "peers"
msgstr ""

#: src/pages/Offers.tsx:193
#~ msgid "Pending"
#~ msgstr "Ausstehend"

#: src/components/CoinList.tsx:181
#: src/components/CoinList.tsx:256
msgid "Pending..."
msgstr "Ausstehend..."

#: src/components/ConfirmationDialog.tsx:454
#: src/components/ConfirmationDialog.tsx:490
#: src/components/ConfirmationDialog.tsx:524
#: src/components/ConfirmationDialog.tsx:559
msgid "Permanently Burned"
msgstr "Permanent verbrannt"

#: src/pages/Login.tsx:377
msgid "Permanently Delete"
msgstr "Permanent löschen"

#: src/pages/PeerList.tsx:195
msgid "Port"
msgstr "Port"

#: src/pages/PeerList.tsx:138
msgid "Port:"
msgstr "Port:"

#: src/pages/QrScanner.tsx:74
msgid "Position the QR code within the frame"
msgstr ""

#: src/pages/PeerList.tsx:396
#~ msgid "Prevents the peer from being banned."
#~ msgstr "Verhindert, dass der Peer verboten wird."

#: src/components/NftOptions.tsx:66
#: src/components/CoinList.tsx:367
#: src/components/AddressList.tsx:181
msgid "Previous page"
msgstr "Vorherige Seite"

#: src/pages/ViewOffer.tsx:136
msgid "Processing offer data..."
msgstr "Verarbeitet die Offer-Daten..."

#: src/pages/MintNft.tsx:113
#: src/components/ConfirmationDialog.tsx:481
#: src/components/ConfirmationDialog.tsx:495
#: src/components/AssignNftDialog.tsx:92
msgid "Profile"
msgstr "Profil"

#: src/pages/MintNft.tsx:47
#: src/components/AssignNftDialog.tsx:55
msgid "Profile is required"
msgstr "Profil ist erforderlich"

#: src/pages/DidList.tsx:305
msgid "Profile name"
msgstr "Profilname"

#: src/pages/DidList.tsx:62
#: src/components/Nav.tsx:53
msgid "Profiles"
msgstr "Profile"

#: src/pages/Login.tsx:461
msgid "Public Key"
msgstr "Public Key"

#: src/components/NftCard.tsx:268
#~ msgid "Reassign Profile"
#~ msgstr "Profil neu zuweisen"

#: src/pages/Token.tsx:357
msgid "Receive"
msgstr "Empfangen"

#: src/pages/Token.tsx:135
msgid "Receive {0}"
msgstr ""

#: src/pages/Addresses.tsx:116
msgid "Receive {ticker}"
msgstr "{ticker} empfangen"

#: src/components/ReceiveAddress.tsx:64
msgid "Receive Address"
msgstr "Empfangsadresse"

#: src/pages/Transactions.tsx:207
msgid "Received"
msgstr "Erhalten"

#: src/components/OfferCard.tsx:51
msgid "Receiving"
msgstr "Erhaltet"

#: src/pages/Token.tsx:371
msgid "Refresh Info"
msgstr "Info aktualisieren"

#: src/pages/Token.tsx:467
#: src/pages/Login.tsx:259
#: src/pages/Login.tsx:442
#: src/pages/DidList.tsx:258
#: src/pages/DidList.tsx:328
msgid "Rename"
msgstr "Umbenennen"

#: src/pages/DidList.tsx:292
msgid "Rename Profile"
msgstr "Profil umbenennen"

#: src/pages/Login.tsx:405
msgid "Rename Wallet"
msgstr "Wallet umbenennen"

#: src/pages/MakeOffer.tsx:157
msgid "Requested"
msgstr "Angefordert"

#: src/pages/Login.tsx:364
msgid "Resync"
msgstr "Neu synchronisieren"

#: src/pages/Login.tsx:271
msgid "Resync ({network})"
msgstr "{network} neu synchronisieren"

#: src/pages/Login.tsx:319
msgid "Resync on {network}"
msgstr "{network} neu synchronisieren"

#: src/pages/Nft.tsx:255
msgid "Royalties {royaltyPercentage}%"
msgstr "Lizenzgebühren {royaltyPercentage}%"

#: src/components/OfferCard.tsx:127
#: src/components/OfferCard.tsx:180
msgid "royalty"
msgstr "royalty"

#: src/pages/MintNft.tsx:212
msgid "Royalty Address"
msgstr "Royalty Addresse"

#: src/pages/MintNft.tsx:234
msgid "Royalty Percent"
msgstr "Royalty Prozent"

#: src/components/OfferCard.tsx:222
msgid "royalty to"
msgstr "royalty zu"

#: src/pages/CreateWallet.tsx:171
msgid "Save mnemonic"
msgstr "Mnemonic speichern"

#: src/pages/ViewOffer.tsx:208
msgid "Save Offer"
msgstr "Offer speichern"

#: src/pages/QrScanner.tsx:63
msgid "Scan QR Code"
msgstr ""

#: src/pages/TokenList.tsx:162
#: src/pages/TokenList.tsx:163
msgid "Search for a token"
msgstr ""

#: src/components/NftOptions.tsx:49
msgid "Search NFTs..."
msgstr ""

<<<<<<< HEAD
#: src/pages/TokenList.tsx:162
=======
#: src/pages/TokenList.tsx:164
>>>>>>> a31d8eee
msgid "Search tokens..."
msgstr ""

#: src/pages/Login.tsx:471
msgid "Secret Key"
msgstr "Secret Key"

#: src/components/CoinList.tsx:62
msgid "Select all coins"
msgstr "Alle Coins auswählen"

#: src/components/CoinList.tsx:70
msgid "Select coin row"
msgstr "Coin-Reihe auswählen"

#: src/components/NftCard.tsx:423
#: src/components/NftCard.tsx:424
msgid "Select kind"
msgstr "Sorte auswählen"

#: src/pages/Settings.tsx:293
msgid "Select network"
msgstr "Netzwerk auswählen"

#: src/pages/MintNft.tsx:119
#: src/pages/MintNft.tsx:121
#: src/components/AssignNftDialog.tsx:98
#: src/components/AssignNftDialog.tsx:100
msgid "Select profile"
msgstr "Profil auswählen"

#: src/pages/PeerList.tsx:289
msgid "Selected {selectedPeersCount} of {totalPeersCount} peers"
msgstr "{selectedPeersCount} von {totalPeersCount} Peers ausgewählt"

#: src/pages/Token.tsx:349
msgid "Send"
msgstr "Senden"

#: src/pages/Send.tsx:195
#: src/pages/Send.tsx:332
msgid "Send {ticker}"
msgstr "{ticker} senden"

#: src/pages/Send.tsx:213
msgid "Send in bulk (airdrop)"
msgstr ""

#: src/components/OfferCard.tsx:30
msgid "Sending"
msgstr "wird gesendet"

#: src/pages/Transactions.tsx:206
msgid "Sent"
msgstr "Gesendet"

#: src/pages/Settings.tsx:50
#: src/components/Nav.tsx:162
msgid "Settings"
msgstr "Einstellungen"

#: src/pages/Token.tsx:376
#: src/pages/NftList.tsx:243
#: src/pages/DidList.tsx:274
#: src/components/NftCard.tsx:334
msgid "Show"
msgstr "Anzeigen"

#: src/components/CoinList.tsx:232
msgid "Show all coins"
msgstr "Alle Coins anzeigen"

#: src/components/CoinList.tsx:232
msgid "Show unspent coins only"
msgstr "Nur nicht ausgegebene Coins anzeigen"

<<<<<<< HEAD
#: src/pages/TokenList.tsx:190
#: src/pages/TokenList.tsx:193
=======
#: src/pages/TokenList.tsx:192
#: src/pages/TokenList.tsx:195
>>>>>>> a31d8eee
msgid "Show zero balances"
msgstr ""

#: src/components/ConfirmationDialog.tsx:225
msgid "Sign Transaction"
msgstr "Transaktion signieren"

<<<<<<< HEAD
#: src/pages/TokenList.tsx:349
=======
#: src/pages/TokenList.tsx:351
>>>>>>> a31d8eee
#: src/components/NftOptions.tsx:146
msgid "Sort Alphabetically"
msgstr "Alphabetisch sortieren"

<<<<<<< HEAD
#: src/pages/TokenList.tsx:362
msgid "Sort by Balance"
msgstr "Nach Guthaben sortieren"

#: src/pages/TokenList.tsx:329
=======
#: src/pages/TokenList.tsx:364
msgid "Sort by Balance"
msgstr "Nach Guthaben sortieren"

#: src/pages/TokenList.tsx:331
>>>>>>> a31d8eee
#: src/components/NftOptions.tsx:120
msgid "Sort options"
msgstr "Sortieroptionen"

#: src/components/NftOptions.tsx:162
msgid "Sort Recent"
msgstr "Nach Neuestem sortieren"

#: src/components/CoinList.tsx:208
msgid "Spent"
msgstr "Ausgegeben"

#: src/components/ConfirmationDialog.tsx:369
msgid "Spent Coins"
msgstr "Ausgegebene Coins"

#: src/pages/Token.tsx:621
#: src/pages/Token.tsx:748
msgid "Split"
msgstr "Splitten"

#: src/pages/Token.tsx:692
msgid "Split {ticker}"
msgstr "{ticker} splitten"

#: src/pages/CreateWallet.tsx:233
#: src/components/ConfirmationDialog.tsx:302
msgid "Submit"
msgstr "Senden"

#: src/components/ConfirmationDialog.tsx:302
msgid "Submitting"
msgstr "Wird gesendet"

#: src/components/ConfirmationDialog.tsx:129
#: src/components/ConfirmationDialog.tsx:152
msgid "Summary"
msgstr "Zusammenfassung"

#: src/components/Nav.tsx:134
msgid "synced to peak {peerMaxHeight}"
msgstr ""

#: src/components/Nav.tsx:124
#~ msgid "Syncing"
#~ msgstr ""

#: src/components/Nav.tsx:124
msgid "Syncing {syncedCoins} / {totalCoins}"
msgstr "{syncedCoins} / {totalCoins} synchronisieren"

<<<<<<< HEAD
#: src/pages/TokenList.tsx:208
=======
#: src/pages/TokenList.tsx:210
>>>>>>> a31d8eee
msgid "Syncing in progress..."
msgstr "Synchronisierung läuft..."

#: src/pages/ViewOffer.tsx:212
msgid "Take Offer"
msgstr "Offer nehmen"

#: src/pages/ViewOffer.tsx:105
#~ msgid "Take Offer "
#~ msgstr "Offer Nehmen"

#: src/pages/Offers.tsx:195
#~ msgid "Taken"
#~ msgstr "Genommen"

#: src/pages/Settings.tsx:246
msgid "Target Peers"
msgstr "Ziel-Peers"

#: src/components/OfferCard.tsx:56
msgid "The assets being given to you in the offer."
msgstr "Die Assets, werden Ihnen in ein Offer angeboten."

#: src/components/OfferCard.tsx:35
msgid "The assets you have to pay to fulfill the offer."
msgstr "Die Assets, die Sie bezahlen müssen, um das Offer zu erfüllen."

#: src/pages/ImportWallet.tsx:147
msgid "The initial derivation index to sync to (both hardened and unhardened keys). This is primarily applicable to legacy wallets with either hardened keys or gaps in addresses used."
msgstr ""

#: src/pages/MakeOffer.tsx:317
msgid "The offer has been created and imported successfully. You can copy the offer file below and send it to the intended recipient or make it public to be accepted by anyone."
msgstr "Das Offer wurde erfolgreich erstellt und importiert. Sie können die Offer-Datei unten kopieren und an den beabsichtigten Empfänger senden oder öffentlich machen, um von jedem akzeptiert zu werden."

#: src/pages/Addresses.tsx:125
msgid "The wallet generates a new address after each transaction. Old ones stay valid."
msgstr "Die Wallet generiert nach jeder Transaktion eine neue Adresse. Die alten bleiben gültig."

<<<<<<< HEAD
#: src/pages/TokenList.tsx:211
=======
#: src/pages/TokenList.tsx:213
>>>>>>> a31d8eee
msgid "The wallet is still syncing. Balances may not be accurate until it completes."
msgstr "Die Wallet synchronisiert noch. Der Guthaben ist möglicherweise nicht korrekt, bis der Vorgang abgeschlossen ist."

#: src/pages/Login.tsx:511
msgid "There aren't any wallets to log into yet. To get started, create a new wallet or import an existing one."
msgstr "Es gibt noch keine Wallets, in die Sie sich einloggen können. Um loszulegen, erstellen Sie ein neues Wallet oder importieren Sie ein vorhandenes."

#: src/pages/ViewOffer.tsx:90
#~ msgid "This does not include a fee of {makerFee} which was already added by the maker."
#~ msgstr "Dies beinhaltet keine Gebühr von {makerFee}, die bereits vom Maker hinzugefügt wurde."

#: src/components/ConfirmationDialog.tsx:195
msgid "This is the raw JSON spend bundle for this transaction. If you sign it, the transaction can be submitted to the mempool externally."
msgstr "Dies ist das Roh-JSON-Spendenbündel für diese Transaktion. Wenn Sie es signieren, kann die Transaktion extern an den Mempool übermittelt werden."

#: src/components/NftCard.tsx:381
msgid "This will add an additional URL to the NFT. It is not possible to remove URLs later, so be careful with this and try to use permanent URLs if possible."
msgstr "Dadurch wird eine zusätzliche URL zum NFT hinzugefügt. Es ist nicht möglich, URLs später zu entfernen, seien Sie also vorsichtig und versuchen Sie, permanente URLs zu verwenden, wenn möglich."

#: src/components/NftCard.tsx:371
msgid "This will assign the NFT to the selected profile."
msgstr "Dadurch wird das NFT dem ausgewählten Profil zugewiesen."

#: src/components/MultiSelectActions.tsx:195
msgid "This will bulk assign the NFTs to the selected profile."
msgstr "Dadurch werden die NFTs dem ausgewählten Profil in der Masse zugewiesen."

#: src/components/MultiSelectActions.tsx:204
msgid "This will bulk burn {selectedCount} NFTs. This cannot be undone. Are you sure you want to proceed?"
msgstr "Dadurch werden {selectedCount} NFTs verbrannt. Dies kann nicht rückgängig gemacht werden. Sind Sie sicher, dass Sie fortfahren möchten?"

#: src/components/MultiSelectActions.tsx:183
msgid "This will bulk transfer {selectedCount} NFTs to another wallet. Are you sure you want to proceed?"
msgstr "Dadurch werden {selectedCount} NFTs in ein anderes Wallet übertragen. Sind Sie sicher, dass Sie fortfahren möchten?"

#: src/components/MultiSelectActions.tsx:193
#~ msgid "This will bulk unassign the NFTs from their profiles."
#~ msgstr "Dadurch wird die Zuordnung der NFTs zu ihren Profilen aufgehoben."

#: src/pages/Token.tsx:646
msgid "This will combine all of the selected coins into one."
msgstr "Dadurch werden alle ausgewählten Coins zu einem einzigen kombiniert."

#: src/pages/Offers.tsx:366
msgid "This will delete the offer from the wallet, but if it's shared externally it can still be accepted. The only way to truly cancel a public offer is by spending one or more of its coins."
msgstr "Dadurch wird das Offer aus dem Wallet gelöscht, aber wenn es extern geteilt wird, kann es immer noch akzeptiert werden. Der einzige Weg, ein öffentliches Angebot wirklich zu stornieren, besteht darin, einen oder mehrere seiner Coins auszugeben."

#: src/pages/DidList.tsx:361
msgid "This will modify the profile's recovery info to be compatible with the Chia reference wallet."
msgstr ""

#: src/components/NftCard.tsx:483
msgid "This will permanently delete the NFT by sending it to the burn address."
msgstr "Dadurch wird das NFT dauerhaft gelöscht, indem es an die Burn-Adresse gesendet wird."

#: src/pages/DidList.tsx:349
msgid "This will permanently delete the profile by sending it to the burn address."
msgstr "Dadurch wird das Profil dauerhaft gelöscht, indem es an die Burn-Adresse gesendet wird."

#: src/components/NftCard.tsx:362
msgid "This will send the NFT to the provided address."
msgstr "Dadurch wird das NFT an die angegebene Adresse gesendet."

#: src/pages/DidList.tsx:340
msgid "This will send the profile to the provided address."
msgstr "Dadurch wird das Profil an die angegebene Adresse gesendet."

#: src/pages/Token.tsx:695
msgid "This will split all of the selected coins."
msgstr "Dadurch werden alle ausgewählten Coins aufgeteilt."

#: src/components/NftCard.tsx:379
#~ msgid "This will unassign the NFT from its profile."
#~ msgstr "Dadurch wird das NFT aus seinem Profil entfernt."

#: src/pages/Token.tsx:438
#: src/pages/IssueToken.tsx:90
msgid "Ticker"
msgstr "Ticker"

#: src/pages/IssueToken.tsx:36
msgid "Ticker is required"
msgstr "Ticker ist erforderlich"

#: src/components/NftOptions.tsx:106
msgid "Toggle hidden NFTs"
msgstr "Versteckte NFTs umschalten"

#: src/components/NftOptions.tsx:94
msgid "Toggle multi-select"
msgstr "Mehrfachauswahl umschalten"

#: src/components/Header.tsx:55
#: src/components/Header.tsx:59
msgid "Toggle navigation menu"
msgstr "Navigationsmenü umschalten"

#: src/pages/MakeOffer.tsx:446
msgid "Token"
msgstr "Token"

#: src/components/ConfirmationDialog.tsx:384
msgid "Transaction Output"
msgstr "Transaktionsausgabe"

#: src/components/ConfirmationDialog.tsx:223
msgid "Transaction Signed"
msgstr "Signierte Transaktion"

#: src/pages/Transactions.tsx:75
#: src/components/Nav.tsx:74
msgid "Transactions"
msgstr "Transaktionen"

#: src/pages/DidList.tsx:215
#: src/components/TransferDialog.tsx:117
#: src/components/NftCard.tsx:239
#: src/components/MultiSelectActions.tsx:110
#: src/components/FeeOnlyDialog.tsx:101
#: src/components/AssignNftDialog.tsx:154
msgid "Transfer"
msgstr "Transferieren"

#: src/components/NftCard.tsx:357
msgid "Transfer NFT"
msgstr "NFT transferieren"

#: src/pages/DidList.tsx:335
msgid "Transfer Profile"
msgstr "Profil transferieren"

#: src/pages/PeerList.tsx:217
#~ msgid "Trusted"
#~ msgstr "Vertaut"

#: src/pages/PeerList.tsx:389
#~ msgid "Trusted peer"
#~ msgstr "Vertauter Peer"

#: src/components/NftCard.tsx:284
#: src/components/NftCard.tsx:374
#: src/components/MultiSelectActions.tsx:145
#~ msgid "Unassign Profile"
#~ msgstr "Profil nicht mehr zuweisen"

#: src/pages/Transactions.tsx:289
#: src/pages/Transactions.tsx:311
#: src/pages/Transactions.tsx:315
#: src/pages/Transaction.tsx:136
#: src/pages/Transaction.tsx:160
#: src/pages/Transaction.tsx:166
#: src/pages/Collection.tsx:92
#: src/components/OfferSummaryCard.tsx:81
#: src/components/OfferSummaryCard.tsx:92
#: src/components/OfferSummaryCard.tsx:99
#: src/components/OfferSummaryCard.tsx:105
#: src/components/OfferCard.tsx:148
#: src/components/ConfirmationDialog.tsx:543
#: src/components/ConfirmationDialog.tsx:557
#: src/components/selectors/TokenSelector.tsx:81
#: src/components/selectors/TokenSelector.tsx:96
#: src/components/selectors/NftSelector.tsx:134
msgid "Unknown"
msgstr "Unbekannt"

#: src/pages/Settings.tsx:145
#: src/pages/Settings.tsx:149
msgid "Unknown App"
msgstr "Unbekannte App"

#: src/pages/Send.tsx:48
#~ msgid "unknown asset"
#~ msgstr "unbekanntes Asset"

#: src/pages/Token.tsx:312
msgid "Unknown asset"
msgstr "Unbekanntes Asset"

#: src/pages/TokenList.tsx:274
msgid "Unknown CAT"
msgstr ""

#: src/pages/Nft.tsx:82
msgid "Unknown NFT"
msgstr "Unbekanntes NFT"

#: src/pages/NftList.tsx:203
#: src/pages/NftList.tsx:214
#: src/components/OfferCard.tsx:198
#: src/components/NftCard.tsx:196
#: src/components/NftCard.tsx:214
#: src/components/ConfirmationDialog.tsx:508
#: src/components/ConfirmationDialog.tsx:522
msgid "Unnamed"
msgstr "Unbenannt"

#: src/components/CoinList.tsx:223
#: src/components/CoinList.tsx:246
#: src/components/CoinList.tsx:286
msgid "Unspent"
msgstr "Nicht ausgegeben"

#: src/pages/DidList.tsx:196
msgid "Untitled Profile"
msgstr "Unbenanntes Profil"

#: src/pages/MakeOffer.tsx:346
msgid "Upload to Dexie"
msgstr "Zu Dexie hochladen"

#: src/pages/MakeOffer.tsx:372
msgid "Upload to MintGarden"
msgstr "Zu MintGarden hochladen"

#: src/components/NftCard.tsx:399
msgid "URL"
msgstr "URL"

#: src/components/NftCard.tsx:140
msgid "URL is required"
msgstr "URL ist erforderlich"

#: src/pages/CreateWallet.tsx:143
msgid "Use 24 words"
msgstr "Verwenden Sie 24 Wörter"

#: src/pages/Token.tsx:138
msgid "Use this address to receive {0}"
msgstr ""

#: src/pages/Settings.tsx:52
msgid "Version {version}"
msgstr ""

<<<<<<< HEAD
#: src/pages/TokenList.tsx:223
=======
#: src/pages/TokenList.tsx:225
>>>>>>> a31d8eee
#: src/pages/DidList.tsx:74
msgid "View hidden"
msgstr "Versteckte anzeigen"

#: src/pages/Offers.tsx:172
#: src/pages/Offers.tsx:205
msgid "View Offer"
msgstr "Offer anzeigen"

#: src/pages/Settings.tsx:340
#: src/pages/Login.tsx:507
#: src/components/Nav.tsx:39
#: src/components/Layout.tsx:55
msgid "Wallet"
msgstr "Wallet"

#: src/pages/Login.tsx:455
msgid "Wallet Details"
msgstr "Wallet Details"

#: src/components/Layout.tsx:37
#: src/components/Layout.tsx:52
#: src/components/Header.tsx:84
msgid "Wallet icon"
msgstr "Wallet Symbol"

#: src/pages/ImportWallet.tsx:106
msgid "Wallet Key"
msgstr "Wallet Key"

#: src/pages/Settings.tsx:347
#: src/pages/Login.tsx:414
#: src/pages/ImportWallet.tsx:90
#: src/pages/CreateWallet.tsx:125
msgid "Wallet Name"
msgstr "Wallet Name"

#: src/pages/Settings.tsx:130
msgid "WalletConnect"
msgstr "WalletConnect"

#: src/pages/Login.tsx:74
msgid "Wallets"
msgstr "Wallets"

#: src/components/ConfirmationDialog.tsx:192
msgid "Warning"
msgstr "Warnung"

#: src/pages/CreateWallet.tsx:146
msgid "While 12 word mnemonics are sufficiently hard to crack, you can choose to use 24 instead to increase security."
msgstr "Obwohl 12-Wort-Mnemonics ausreichend schwer zu knacken sind, können Sie sich entscheiden, stattdessen 24 zu verwenden, um die Sicherheit zu erhöhen."

<<<<<<< HEAD
#: src/pages/Transactions.tsx:268
#: src/pages/Transaction.tsx:116
#: src/components/OfferSummaryCard.tsx:60
msgid "XCH"
msgstr ""

#: src/components/ConfirmationDialog.tsx:456
#: src/components/ConfirmationDialog.tsx:492
#: src/components/ConfirmationDialog.tsx:526
#: src/components/ConfirmationDialog.tsx:561
=======
#: src/components/Nav.tsx:139
msgid "with {syncedCoins} / {totalCoins} coins synced"
msgstr ""

#: src/pages/TokenList.tsx:242
msgid "XCH logo"
msgstr ""

#: src/components/ConfirmationDialog.tsx:438
#: src/components/ConfirmationDialog.tsx:466
#: src/components/ConfirmationDialog.tsx:500
#: src/components/ConfirmationDialog.tsx:535
>>>>>>> a31d8eee
msgid "You"
msgstr "Sie"

#: src/pages/Offers.tsx:165
msgid "You can also paste an offer using"
msgstr "Sie können auch ein Angebot einfügen mit"

#: src/pages/NftList.tsx:129
#~ msgid "You do not currently have any NFTs. Would you like to mint one?"
#~ msgstr "Sie haben derzeit keine NFTs. Möchten Sie eines minten?"

#: src/pages/Transactions.tsx:86
msgid "You have not made any transactions yet."
msgstr "Sie haben noch keine Transaktionen durchgeführt."<|MERGE_RESOLUTION|>--- conflicted
+++ resolved
@@ -1,7 +1,7 @@
 msgid ""
 msgstr ""
 "POT-Creation-Date: 2024-12-25 09:50-0300\n"
-"MIME-Version: 1.0\n"
+"MIME-Version: 1.0\n"Í
 "Content-Type: text/plain; charset=utf-8\n"
 "Content-Transfer-Encoding: 8bit\n"
 "X-Generator: @lingui/cli\n"
@@ -165,11 +165,7 @@
 msgid "Asset"
 msgstr "Asset"
 
-<<<<<<< HEAD
-#: src/pages/TokenList.tsx:144
-=======
 #: src/pages/TokenList.tsx:146
->>>>>>> a31d8eee
 msgid "Assets"
 msgstr "Assets"
 
@@ -274,13 +270,8 @@
 msgid "Change"
 msgstr "Ändern"
 
-<<<<<<< HEAD
-#: src/pages/TokenList.tsx:171
-#: src/pages/TokenList.tsx:172
-=======
 #: src/pages/TokenList.tsx:173
 #: src/pages/TokenList.tsx:174
->>>>>>> a31d8eee
 msgid "Clear search"
 msgstr ""
 
@@ -670,13 +661,8 @@
 msgid "Hide"
 msgstr "Verstecken"
 
-<<<<<<< HEAD
-#: src/pages/TokenList.tsx:190
-#: src/pages/TokenList.tsx:193
-=======
 #: src/pages/TokenList.tsx:192
 #: src/pages/TokenList.tsx:195
->>>>>>> a31d8eee
 msgid "Hide zero balances"
 msgstr ""
 
@@ -743,11 +729,7 @@
 msgid "IP Address"
 msgstr "IP Addresse"
 
-<<<<<<< HEAD
-#: src/pages/TokenList.tsx:151
-=======
 #: src/pages/TokenList.tsx:153
->>>>>>> a31d8eee
 #: src/pages/IssueToken.tsx:62
 #: src/pages/IssueToken.tsx:148
 msgid "Issue Token"
@@ -1208,11 +1190,7 @@
 msgid "Search NFTs..."
 msgstr ""
 
-<<<<<<< HEAD
-#: src/pages/TokenList.tsx:162
-=======
 #: src/pages/TokenList.tsx:164
->>>>>>> a31d8eee
 msgid "Search tokens..."
 msgstr ""
 
@@ -1289,13 +1267,8 @@
 msgid "Show unspent coins only"
 msgstr "Nur nicht ausgegebene Coins anzeigen"
 
-<<<<<<< HEAD
-#: src/pages/TokenList.tsx:190
-#: src/pages/TokenList.tsx:193
-=======
 #: src/pages/TokenList.tsx:192
 #: src/pages/TokenList.tsx:195
->>>>>>> a31d8eee
 msgid "Show zero balances"
 msgstr ""
 
@@ -1303,28 +1276,16 @@
 msgid "Sign Transaction"
 msgstr "Transaktion signieren"
 
-<<<<<<< HEAD
-#: src/pages/TokenList.tsx:349
-=======
 #: src/pages/TokenList.tsx:351
->>>>>>> a31d8eee
 #: src/components/NftOptions.tsx:146
 msgid "Sort Alphabetically"
 msgstr "Alphabetisch sortieren"
 
-<<<<<<< HEAD
-#: src/pages/TokenList.tsx:362
-msgid "Sort by Balance"
-msgstr "Nach Guthaben sortieren"
-
-#: src/pages/TokenList.tsx:329
-=======
 #: src/pages/TokenList.tsx:364
 msgid "Sort by Balance"
 msgstr "Nach Guthaben sortieren"
 
 #: src/pages/TokenList.tsx:331
->>>>>>> a31d8eee
 #: src/components/NftOptions.tsx:120
 msgid "Sort options"
 msgstr "Sortieroptionen"
@@ -1376,11 +1337,7 @@
 msgid "Syncing {syncedCoins} / {totalCoins}"
 msgstr "{syncedCoins} / {totalCoins} synchronisieren"
 
-<<<<<<< HEAD
-#: src/pages/TokenList.tsx:208
-=======
 #: src/pages/TokenList.tsx:210
->>>>>>> a31d8eee
 msgid "Syncing in progress..."
 msgstr "Synchronisierung läuft..."
 
@@ -1420,11 +1377,7 @@
 msgid "The wallet generates a new address after each transaction. Old ones stay valid."
 msgstr "Die Wallet generiert nach jeder Transaktion eine neue Adresse. Die alten bleiben gültig."
 
-<<<<<<< HEAD
-#: src/pages/TokenList.tsx:211
-=======
 #: src/pages/TokenList.tsx:213
->>>>>>> a31d8eee
 msgid "The wallet is still syncing. Balances may not be accurate until it completes."
 msgstr "Die Wallet synchronisiert noch. Der Guthaben ist möglicherweise nicht korrekt, bis der Vorgang abgeschlossen ist."
 
@@ -1659,11 +1612,7 @@
 msgid "Version {version}"
 msgstr ""
 
-<<<<<<< HEAD
-#: src/pages/TokenList.tsx:223
-=======
 #: src/pages/TokenList.tsx:225
->>>>>>> a31d8eee
 #: src/pages/DidList.tsx:74
 msgid "View hidden"
 msgstr "Versteckte anzeigen"
@@ -1717,18 +1666,6 @@
 msgid "While 12 word mnemonics are sufficiently hard to crack, you can choose to use 24 instead to increase security."
 msgstr "Obwohl 12-Wort-Mnemonics ausreichend schwer zu knacken sind, können Sie sich entscheiden, stattdessen 24 zu verwenden, um die Sicherheit zu erhöhen."
 
-<<<<<<< HEAD
-#: src/pages/Transactions.tsx:268
-#: src/pages/Transaction.tsx:116
-#: src/components/OfferSummaryCard.tsx:60
-msgid "XCH"
-msgstr ""
-
-#: src/components/ConfirmationDialog.tsx:456
-#: src/components/ConfirmationDialog.tsx:492
-#: src/components/ConfirmationDialog.tsx:526
-#: src/components/ConfirmationDialog.tsx:561
-=======
 #: src/components/Nav.tsx:139
 msgid "with {syncedCoins} / {totalCoins} coins synced"
 msgstr ""
@@ -1741,7 +1678,6 @@
 #: src/components/ConfirmationDialog.tsx:466
 #: src/components/ConfirmationDialog.tsx:500
 #: src/components/ConfirmationDialog.tsx:535
->>>>>>> a31d8eee
 msgid "You"
 msgstr "Sie"
 
