--- conflicted
+++ resolved
@@ -1654,13 +1654,12 @@
 msgid "While 12 word mnemonics are sufficiently hard to crack, you can choose to use 24 instead to increase security."
 msgstr "Obwohl 12-Wort-Mnemonics ausreichend schwer zu knacken sind, können Sie sich entscheiden, stattdessen 24 zu verwenden, um die Sicherheit zu erhöhen."
 
-<<<<<<< HEAD
 #: src/components/Nav.tsx:139
 msgid "with {syncedCoins} / {totalCoins} coins synced"
-=======
+msgstr ""
+
 #: src/pages/TokenList.tsx:242
 msgid "XCH logo"
->>>>>>> a8d8115d
 msgstr ""
 
 #: src/components/ConfirmationDialog.tsx:438
