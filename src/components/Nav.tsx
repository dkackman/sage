import {
  Tooltip,
  TooltipContent,
  TooltipTrigger,
} from '@/components/ui/tooltip';
import { usePeers } from '@/hooks/usePeers';
import { logoutAndUpdateState, useWalletState } from '@/state';
import { t } from '@lingui/core/macro';
import { Trans } from '@lingui/react/macro';
import { platform } from '@tauri-apps/plugin-os';
import {
  ArrowDownUp,
  ArrowLeftRight,
  BookUser,
  Cog,
  FilePenLine,
  Handshake,
  Images,
  LogOut,
  MonitorCheck,
  MonitorCog,
  SquareUserRound,
  WalletIcon,
} from 'lucide-react';
import { PropsWithChildren } from 'react';
import { Link, useLocation, useNavigate } from 'react-router-dom';
import { Separator } from './ui/separator';

interface NavProps {
  isCollapsed?: boolean;
}

export function TopNav({ isCollapsed }: NavProps) {
  const className = isCollapsed ? 'h-5 w-5' : 'h-4 w-4';

  const isIos = platform() === 'ios';

  return (
    <nav
      className={`grid font-medium font-body ${isCollapsed ? 'gap-2' : ''}`}
      role='navigation'
      aria-label={t`Main navigation`}
    >
      <Separator className='mb-3' role='presentation' />

      <NavLink
        url={'/wallet'}
        isCollapsed={isCollapsed}
        message={<Trans>Wallet</Trans>}
        ariaCurrent='page'
      >
        <WalletIcon className={className} aria-hidden='true' />
      </NavLink>

      <NavLink
        url={'/nfts'}
        isCollapsed={isCollapsed}
        message={<Trans>NFTs</Trans>}
      >
        <Images className={className} />
      </NavLink>

      <NavLink
        url={'/dids'}
        isCollapsed={isCollapsed}
        message={<Trans>Profiles</Trans>}
      >
        <SquareUserRound className={className} aria-hidden='true' />
      </NavLink>

      {!isIos && (
        <NavLink
          url={'/options'}
          isCollapsed={isCollapsed}
          message={<Trans>Options</Trans>}
        >
          <FilePenLine className={className} aria-hidden='true' />
        </NavLink>
      )}

      <NavLink
        url={'/offers'}
        isCollapsed={isCollapsed}
        message={<Trans>Offers</Trans>}
      >
        <Handshake className={className} aria-hidden='true' />
      </NavLink>

      {!isIos && (
        <NavLink
          url={'/swap'}
          isCollapsed={isCollapsed}
          message={<Trans>Swap</Trans>}
        >
          <ArrowLeftRight className={className} aria-hidden='true' />
        </NavLink>
      )}

      <NavLink
        url={'/addresses'}
        isCollapsed={isCollapsed}
        message={<Trans>Addresses</Trans>}
      >
        <BookUser className={className} aria-hidden='true' />
      </NavLink>

      <NavLink
        url={'/transactions'}
        isCollapsed={isCollapsed}
        message={<Trans>Transactions</Trans>}
      >
<<<<<<< HEAD
        <HistoryIcon className={className} aria-hidden='true' />
=======
        <ArrowDownUp className={className} />
>>>>>>> abdbcb8f
      </NavLink>
    </nav>
  );
}

export function BottomNav({ isCollapsed }: NavProps) {
  const navigate = useNavigate();

  const { peers } = usePeers();
  const peerCount = peers?.length || 0;

  const walletState = useWalletState();
  const syncedCoins = walletState.sync.synced_coins;
  const totalCoins = walletState.sync.total_coins;
  const checkedFiles = walletState.sync.checked_files;
  const totalFiles = walletState.sync.total_files;

  const coinsSynced =
    walletState.sync.synced_coins === walletState.sync.total_coins;
  const filesSynced =
    walletState.sync.checked_files === walletState.sync.total_files;
  const isSynced = coinsSynced && filesSynced;

  const peerMaxHeight =
    peers?.reduce((max, peer) => {
      return Math.max(max, peer.peak_height);
    }, 0) || 0;

  const logout = () => {
    logoutAndUpdateState().then(() => {
      navigate('/');
    });
  };

  const className = isCollapsed ? 'h-5 w-5' : 'h-4 w-4';

  return (
    <nav
      className={`grid font-medium font-body ${isCollapsed ? 'gap-2' : ''}`}
      role='navigation'
      aria-label={t`Secondary navigation`}
    >
      <NavLink
        url={'/peers'}
        isCollapsed={isCollapsed}
        message={
          isSynced ? (
            <>
              {peerMaxHeight ? (
                <Trans>{peerCount} peers synced</Trans>
              ) : (
                <Trans>Connecting...</Trans>
              )}
            </>
          ) : coinsSynced ? (
            <Trans>
              Downloading {checkedFiles} / {totalFiles}
            </Trans>
          ) : (
            <Trans>
              Syncing {syncedCoins} / {totalCoins}
            </Trans>
          )
        }
        customTooltip={
          <>
            {peerCount} {peerCount === 1 ? t`peer` : t`peers`}{' '}
            {isSynced ? (
              peerMaxHeight ? (
                <Trans>synced to peak {peerMaxHeight}</Trans>
              ) : (
                <Trans>connecting...</Trans>
              )
            ) : (
              <Trans>
                with {syncedCoins} / {totalCoins} coins synced
              </Trans>
            )}
          </>
        }
      >
        {isSynced && peerMaxHeight > 0 ? (
          <MonitorCheck
            className={`${className} text-emerald-600`}
            aria-hidden='true'
          />
        ) : (
          <MonitorCog
            className={`${className} text-yellow-600`}
            aria-hidden='true'
          />
        )}
      </NavLink>

      <NavLink
        url={'/settings'}
        isCollapsed={isCollapsed}
        message={<Trans>Settings</Trans>}
      >
        <Cog className={className} aria-hidden='true' />
      </NavLink>

      <NavLink
        url={logout}
        isCollapsed={isCollapsed}
        message={<Trans>Logout</Trans>}
      >
        <LogOut className={className} aria-hidden='true' />
      </NavLink>
    </nav>
  );
}

interface NavLinkProps extends PropsWithChildren {
  url: string | (() => void);
  isCollapsed?: boolean;
  message: React.ReactNode;
  customTooltip?: React.ReactNode;
  ariaCurrent?: 'page' | 'step' | 'location' | 'date' | 'time' | true | false;
}

function NavLink({
  url,
  children,
  isCollapsed,
  message,
  customTooltip,
  ariaCurrent,
}: NavLinkProps) {
  const location = useLocation();
  const isActive =
    typeof url === 'string' &&
    (location.pathname === url ||
      (url !== '/' && location.pathname.startsWith(url)));

  const baseClassName = `flex items-center gap-3 rounded-lg py-1.5 transition-all ${
    isCollapsed ? 'justify-center' : 'px-2'
  } text-lg md:text-base`;

  const className = isActive
    ? `${baseClassName} text-primary border-primary`
    : `${baseClassName} text-muted-foreground hover:text-primary`;

  const activeStyle = isActive
    ? { backgroundColor: 'var(--nav-active-background)' }
    : {};

  const link =
    typeof url === 'string' ? (
      <Link
        to={url}
        className={className}
        style={activeStyle}
        aria-current={isActive ? 'page' : ariaCurrent}
        aria-label={isCollapsed ? message?.toString() : undefined}
      >
        {children}
        {!isCollapsed && message}
      </Link>
    ) : (
      <button
        type='button'
        onClick={url}
        className={className}
        style={activeStyle}
        aria-label={isCollapsed ? message?.toString() : undefined}
      >
        {children}
        {!isCollapsed && message}
      </button>
    );

  if (isCollapsed || customTooltip) {
    return (
      <Tooltip>
        <TooltipTrigger asChild>{link}</TooltipTrigger>
        <TooltipContent side='right' role='tooltip' aria-live='polite'>
          {customTooltip || message}
        </TooltipContent>
      </Tooltip>
    );
  }

  return link;
}<|MERGE_RESOLUTION|>--- conflicted
+++ resolved
@@ -109,11 +109,7 @@
         isCollapsed={isCollapsed}
         message={<Trans>Transactions</Trans>}
       >
-<<<<<<< HEAD
-        <HistoryIcon className={className} aria-hidden='true' />
-=======
         <ArrowDownUp className={className} />
->>>>>>> abdbcb8f
       </NavLink>
     </nav>
   );
