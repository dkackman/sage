--- conflicted
+++ resolved
@@ -168,15 +168,10 @@
       isSelected={(nft) => nft.launcher_id === selectedNft?.launcher_id}
       setSelected={(nft) => {
         setSelectedNft(nft);
-<<<<<<< HEAD
         // Only clear search term if it's not a valid NFT ID (i.e., user clicked on an item from the list)
         if (!isValidAddress(searchTerm, 'nft')) {
           setSearchTerm('');
         }
-=======
-        onChange(nft.launcher_id);
-        setSearchTerm('');
->>>>>>> abdbcb8f
       }}
       className={className}
       manualInput={
