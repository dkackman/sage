--- conflicted
+++ resolved
@@ -151,15 +151,10 @@
       }
       setSelected={(option) => {
         setSelectedOption(option);
-<<<<<<< HEAD
         // Only clear search term if it's not a valid Option ID (i.e., user clicked on an item from the list)
         if (!isValidAddress(searchTerm, 'option')) {
           setSearchTerm('');
         }
-=======
-        onChange(option.launcher_id);
-        setSearchTerm('');
->>>>>>> abdbcb8f
       }}
       className={className}
       manualInput={
