--- conflicted
+++ resolved
@@ -38,25 +38,17 @@
       to='/wallet'
       className={`flex items-center gap-2 font-semibold font-heading ${!wallet ? 'opacity-50 pointer-events-none' : ''}`}
     >
-<<<<<<< HEAD
-      <img
-        src={currentTheme?.icon_path}
-        className='h-6 w-6'
-        alt={t`Wallet icon`}
-      />
-=======
       {wallet?.emoji ? (
         <span className='text-xl' role='img' aria-label='Wallet emoji'>
           {wallet.emoji}
         </span>
       ) : (
         <img
-          src={dark ? iconLight : iconDark}
+          src={currentTheme?.icon_path}
           className='h-6 w-6'
           alt={t`Wallet icon`}
         />
       )}
->>>>>>> 281d61cd
       <span
         className={`text-lg transition-opacity duration-300 ${
           isCollapsed ? 'opacity-0 hidden' : 'opacity-100'
@@ -74,25 +66,17 @@
           to='/wallet'
           className={`flex items-center gap-2 font-semibold font-heading ${!wallet ? 'opacity-50 pointer-events-none' : ''}`}
         >
-<<<<<<< HEAD
-          <img
-            src={currentTheme?.icon_path}
-            className='h-6 w-6'
-            alt={t`Wallet icon`}
-          />
-=======
           {wallet?.emoji ? (
             <span className='text-xl' role='img' aria-label='Wallet emoji'>
               {wallet.emoji}
             </span>
           ) : (
             <img
-              src={dark ? iconLight : iconDark}
+              src={currentTheme?.icon_path}
               className='h-6 w-6'
               alt={t`Wallet icon`}
             />
           )}
->>>>>>> 281d61cd
         </Link>
       </TooltipTrigger>
       <TooltipContent side='right'>{wallet?.name ?? t`Wallet`}</TooltipContent>
