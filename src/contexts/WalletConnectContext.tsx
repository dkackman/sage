import {
  commands,
  OfferRecord,
  OfferSummary,
  TransactionSummary,
} from '@/bindings';
import { AdvancedTransactionSummary } from '@/components/AdvancedTransactionSummary';
import { OfferCard } from '@/components/OfferCard';
import { OfferSummaryCard } from '@/components/OfferSummaryCard';
import { Button } from '@/components/ui/button';
import {
  Dialog,
  DialogClose,
  DialogContent,
  DialogDescription,
  DialogFooter,
  DialogHeader,
  DialogTitle,
} from '@/components/ui/dialog';
import { useWallet } from '@/contexts/WalletContext';
import { useErrors } from '@/hooks/useErrors';
<<<<<<< HEAD
import useInitialization from '@/hooks/useInitialization';
import { useWallet } from '@/hooks/useWallet';
import { fromMojos, decodeHexMessage } from '@/lib/utils';
=======
import { fromMojos } from '@/lib/utils';
>>>>>>> a76387c0
import { useWalletState } from '@/state';
import {
  Params,
  WalletConnectCommand,
  walletConnectCommands,
} from '@/walletconnect/commands';
import { handleCommand } from '@/walletconnect/handler';
import { getCurrentWindow, UserAttentionType } from '@tauri-apps/api/window';
import { platform } from '@tauri-apps/plugin-os';
import SignClient from '@walletconnect/sign-client';
import { SessionTypes, SignClientTypes } from '@walletconnect/types';
import {
  createContext,
  ReactNode,
  useCallback,
  useEffect,
  useMemo,
  useState,
} from 'react';
import { formatNumber } from '../i18n';
import { Switch } from '@/components/ui/switch';

export interface WalletConnectContextType {
  sessions: SessionTypes.Struct[];
  pair: (uri: string) => Promise<void>;
  disconnect: (topic: string) => Promise<void>;
  connecting: boolean;
}

export const WalletConnectContext = createContext<
  WalletConnectContextType | undefined
>(undefined);

type SessionRequest = SignClientTypes.EventArguments['session_request'];

export function WalletConnectProvider({ children }: { children: ReactNode }) {
  const { wallet } = useWallet();
  const { addError } = useErrors();

  const [signClient, setSignClient] = useState<Awaited<
    ReturnType<typeof SignClient.init>
  > | null>(null);
  const [sessions, setSessions] = useState<SessionTypes.Struct[]>([]);
  const [pendingRequests, setPendingRequests] = useState<SessionRequest[]>([]);
  const [connecting, setConnecting] = useState(false);

  useEffect(() => {
    SignClient.init({
      projectId: '7a11dea2c7ab88dc4597d5d44eb79a18',
      relayUrl: 'wss://relay.walletconnect.org',
      metadata: {
        name: 'Sage Wallet',
        description: 'Sage Wallet',
        url: 'https://sagewallet.net',
        icons: [
          'https://github.com/xch-dev/sage/blob/main/src-tauri/icons/icon.png?raw=true',
        ],
      },
    }).then((client) => {
      setSignClient(client);
    });
  }, []);

  const handleAndRespond = useCallback(
    async (request: SessionRequest) => {
      if (!signClient) {
        console.error('Sign client not initialized');
        return;
      }

      try {
        const method = request.params.request
          .method as keyof typeof walletConnectCommands;
        const result = await handleCommand(
          method,
          request.params.request.params,
        );

        await signClient.respond({
          topic: request.topic,
          response: {
            id: request.id,
            jsonrpc: '2.0',
            result: result,
          },
        });
      } catch (error) {
        const errorMessage =
          error instanceof Error
            ? error.message
            : typeof error === 'object' && error !== null && 'reason' in error
              ? (error.reason as string)
              : 'Request failed';
        addError({ kind: 'walletconnect', reason: errorMessage });
        console.error('WalletConnect request failed:', error);

        await signClient.respond({
          topic: request.topic,
          response: {
            id: request.id,
            jsonrpc: '2.0',
            error: {
              code: 4001,
              message: errorMessage,
            },
          },
        });
      }
    },
    [signClient, addError],
  );

  useEffect(() => {
    if (!signClient) return;

    setSessions(signClient.session.getAll());

    async function handleSessionProposal(
      proposal: SignClientTypes.EventArguments['session_proposal'],
    ) {
      if (!signClient) {
        console.error('Sign client not initialized');
        return;
      }

      try {
        const {
          id: _id,
          params: {
            pairingTopic,
            proposer: { metadata: _proposerMetadata },
            requiredNamespaces,
          },
        } = proposal;

        if (!pairingTopic) {
          throw new Error('Pairing topic not found');
        }

        const requiredNamespace = requiredNamespaces.chia;
        if (!requiredNamespace) {
          throw new Error('Missing required chia namespace');
        }

        const { chains, methods, events } = requiredNamespace;
        const chain = chains?.find((item) =>
          ['chia:testnet', 'chia:mainnet'].includes(item),
        );
        if (!chain) {
          throw new Error('Chain not supported');
        }

        const network = await commands.getNetwork({});

        if (!wallet) {
          throw new Error('No active wallet');
        }

        const account = `chia:${network.kind}:${wallet.fingerprint}`;
        const availableMethods = methods;
        const availableEvents = events;

        const { topic, acknowledged } = await signClient.approve({
          id: proposal.id,
          namespaces: {
            chia: {
              accounts: [account],
              methods: availableMethods,
              events: availableEvents,
            },
          },
        });

        await acknowledged();
        setSessions(signClient.session.getAll());
        setConnecting(false);
      } catch (error) {
        const errorMessage =
          error instanceof Error ? error.message : 'Failed to connect';
        addError({ kind: 'walletconnect', reason: errorMessage });
        console.error('WalletConnect session proposal failed:', error);
        setConnecting(false);

        await signClient.reject({
          id: proposal.id,
          reason: {
            code: 4001,
            message: errorMessage,
          },
        });
      }
    }

    async function handleSessionRequest(request: SessionRequest) {
      try {
        const method = request.params.request
          .method as keyof typeof walletConnectCommands;

        if (!walletConnectCommands[method]) {
          throw new Error(`Unsupported method: ${method}`);
        }

        try {
          walletConnectCommands[method].paramsType.parse(
            request.params.request.params,
          );
        } catch (error) {
          console.error('Invalid parameters for method:', method, error);
          throw new Error(
            error instanceof Error
              ? error.message
              : `Invalid parameters for ${method}`,
          );
        }

        if (walletConnectCommands[method].confirm) {
          setPendingRequests((p: SessionRequest[]) => [...p, request]);
          const os = platform();
          if (os === 'macos' || os === 'windows' || os === 'linux') {
            await getCurrentWindow().requestUserAttention(
              UserAttentionType.Critical,
            );
          }
        } else {
          await handleAndRespond(request);
        }
      } catch (error) {
        console.error('WalletConnect session request failed:', error);

        if (signClient) {
          await signClient.respond({
            topic: request.topic,
            response: {
              id: request.id,
              jsonrpc: '2.0',
              error: {
                code: 4001,
                message:
                  error instanceof Error ? error.message : 'Request failed',
              },
            },
          });
        }
      }
    }

    async function handleSessionDelete() {
      if (!signClient) throw new Error('Sign client not initialized');

      setSessions(signClient.session.getAll());
    }

    signClient.on('session_proposal', handleSessionProposal);
    signClient.on('session_request', handleSessionRequest);
    signClient.on('session_delete', handleSessionDelete);
    return () => {
      signClient.off('session_proposal', handleSessionProposal);
      signClient.off('session_request', handleSessionRequest);
      signClient.off('session_delete', handleSessionDelete);
    };
  }, [signClient, wallet, handleAndRespond, setPendingRequests, addError]);

  const pair = async (uri: string) => {
    if (!signClient) {
      console.error('Sign client not initialized');
      return;
    }

    try {
      setConnecting(true);
      await signClient.core.pairing.pair({ uri });
    } catch (error) {
      const errorMessage =
        error instanceof Error ? error.message : 'Failed to pair';
      addError({ kind: 'walletconnect', reason: errorMessage });
      console.error('WalletConnect pairing failed:', error);
      setConnecting(false);
    }
  };

  const disconnect = async (topic: string) => {
    if (!signClient) {
      console.error('Sign client not initialized');
      return;
    }

    try {
      await signClient.disconnect({
        topic,
        reason: { code: 4001, message: 'User disconnected' },
      });
      setSessions(signClient.session.getAll());
    } catch (error) {
      console.error('WalletConnect disconnect failed:', error);
    }
  };

  const approveRequest = async (request: SessionRequest) => {
    if (!pendingRequests.find((r) => r.id === request.id)) {
      return;
    }

    await handleAndRespond(request);
    setPendingRequests((p: SessionRequest[]) =>
      p.filter((r) => r.id !== request.id),
    );
  };

  const rejectRequest = async (request: SessionRequest) => {
    if (!signClient) throw new Error('Sign client not initialized');

    if (!pendingRequests.find((r) => r.id === request.id)) {
      return;
    }

    await signClient.respond({
      topic: request.topic,
      response: {
        id: request.id,
        jsonrpc: '2.0',
        result: null,
      },
    });
    setPendingRequests((p: SessionRequest[]) =>
      p.filter((r) => r.id !== request.id),
    );
  };

  return (
    <WalletConnectContext.Provider
      value={{ pair, sessions, disconnect, connecting }}
    >
      {children}
      {pendingRequests.length > 0 && (
        <RequestDialog
          request={pendingRequests[0]}
          approve={approveRequest}
          reject={rejectRequest}
          signClient={signClient}
        />
      )}
    </WalletConnectContext.Provider>
  );
}

interface RequestDialogProps {
  request: SessionRequest;
  approve: (request: SessionRequest) => void;
  reject: (request: SessionRequest) => void;
  signClient: InstanceType<typeof SignClient> | null;
}

interface CommandDialogProps<T extends WalletConnectCommand> {
  params: Params<T>;
}

function SignCoinSpendsDialog({
  params,
}: CommandDialogProps<'chip0002_signCoinSpends'>) {
  const [summary, setSummary] = useState<TransactionSummary | null>(null);
  const { addError } = useErrors();

  useEffect(() => {
    const coinSpends = params.coinSpends.map((coinSpend) => ({
      coin: {
        parent_coin_info: coinSpend.coin.parent_coin_info,
        puzzle_hash: coinSpend.coin.puzzle_hash,
        amount: coinSpend.coin.amount.toString(),
      },
      puzzle_reveal: coinSpend.puzzle_reveal,
      solution: coinSpend.solution,
    }));

    commands
      .viewCoinSpends({ coin_spends: coinSpends })
      .then((data) => setSummary(data.summary))
      .catch(addError);
  }, [params, addError]);

  return summary ? (
    <AdvancedTransactionSummary summary={summary} />
  ) : (
    <div className='p-4 text-center'>Loading transaction summary...</div>
  );
}

function MessageToSign(params: { message: string; hex: boolean }) {
  const [showHex, setShowHex] = useState(true);
  const message = params.hex
    ? showHex
      ? params.message
      : decodeHexMessage(params.message)
    : params.message;

  return (
    <div className='space-y-2'>
      <div className='flex items-center justify-between gap-2 flex-wrap'>
        <div className='font-medium'>
          Message{' '}
          {params.hex && !showHex && (
            <span className='text-xs text-muted-foreground ml-1'>
              (Decoded)
            </span>
          )}
        </div>
        {params.hex && (
          <div className='flex items-center gap-2'>
            <span className='text-sm text-muted-foreground whitespace-nowrap'>
              Show hex
            </span>
            <Switch checked={showHex} onCheckedChange={setShowHex} />
          </div>
        )}
      </div>
      <div className='text-sm text-muted-foreground break-all font-mono bg-muted p-2 rounded whitespace-pre-wrap'>
        {message}
      </div>
    </div>
  );
}

function SignMessageDialog({
  params,
}: CommandDialogProps<'chip0002_signMessage'>) {
  return (
    <div className='space-y-4 p-4'>
      <div className='space-y-2'>
        <div className='font-medium'>Public Key</div>
        <div className='text-sm text-muted-foreground break-all font-mono bg-muted p-2 rounded'>
          {params.publicKey}
        </div>
      </div>
      <MessageToSign message={params.message} hex={params.hex} />
    </div>
  );
}

function SignMessageByAddressDialog({
  params,
}: CommandDialogProps<'chia_signMessageByAddress'>) {
  return (
    <div className='space-y-4 p-4'>
      <div className='space-y-2'>
        <div className='font-medium'>Address</div>
        <div className='text-sm text-muted-foreground break-all font-mono bg-muted p-2 rounded'>
          {params.address}
        </div>
      </div>
      <MessageToSign message={params.message} hex={params.hex} />
    </div>
  );
}

function TakeOfferDialog({ params }: CommandDialogProps<'chia_takeOffer'>) {
  const [offer, setOffer] = useState<OfferSummary | null>(null);
  const { addError } = useErrors();

  useEffect(() => {
    commands
      .viewOffer({ offer: params.offer })
      .then((data) => setOffer(data.offer))
      .catch(addError);
  }, [params, addError]);

  return offer ? (
    <OfferCard summary={offer} />
  ) : (
    <div className='p-4 text-center'>Loading offer details...</div>
  );
}

function CreateOfferDialog({ params }: CommandDialogProps<'chia_createOffer'>) {
  const walletState = useWalletState();

  return (
    <div className='space-y-4 p-4'>
      <div>
        <div className='font-medium mb-2'>Offering</div>
        <ul className='list-disc list-inside space-y-1'>
          {params.offerAssets.map((asset, i) => (
            <li key={i} className='text-sm'>
              {formatNumber({
                value: fromMojos(
                  asset.amount,
                  asset.assetId === '' ? walletState.sync.unit.decimals : 3,
                ),
                minimumFractionDigits: 0,
                maximumFractionDigits:
                  asset.assetId === '' ? walletState.sync.unit.decimals : 3,
              })}{' '}
              {asset.assetId || 'XCH'}
            </li>
          ))}
        </ul>
      </div>
      <div>
        <div className='font-medium mb-2'>Requesting</div>
        <ul className='list-disc list-inside space-y-1'>
          {params.requestAssets.map((asset, i) => (
            <li key={i} className='text-sm'>
              {formatNumber({
                value: fromMojos(
                  asset.amount,
                  asset.assetId === '' ? walletState.sync.unit.decimals : 3,
                ),
                minimumFractionDigits: 0,
                maximumFractionDigits:
                  asset.assetId === '' ? walletState.sync.unit.decimals : 3,
              })}{' '}
              {asset.assetId || 'XCH'}
            </li>
          ))}
        </ul>
      </div>
      <div>
        <div className='font-medium'>Fee</div>
        <div className='text-sm text-muted-foreground'>
          {formatNumber({
            value: fromMojos(params.fee || 0, walletState.sync.unit.decimals),
            minimumFractionDigits: 0,
            maximumFractionDigits: walletState.sync.unit.decimals,
          })}{' '}
          {walletState.sync.unit.ticker}
        </div>
      </div>
    </div>
  );
}

function CancelOfferDialog({ params }: CommandDialogProps<'chia_cancelOffer'>) {
  const walletState = useWalletState();
  const [record, setRecord] = useState<OfferRecord | null>(null);
  const { addError } = useErrors();

  useEffect(() => {
    commands
      .getOffer({ offer_id: params.id })
      .then((data) => setRecord(data.offer))
      .catch(addError);
  }, [params, addError]);

  return (
    <div className='space-y-2 p-4'>
      <div className='font-medium'>Offer ID</div>
      <div className='text-sm text-muted-foreground'>{params.id}</div>

      <div className='font-medium'>Fee</div>
      <div className='text-sm text-muted-foreground'>
        {formatNumber({
          value: fromMojos(params.fee || 0, walletState.sync.unit.decimals),
          minimumFractionDigits: 0,
          maximumFractionDigits: walletState.sync.unit.decimals,
        })}{' '}
        {walletState.sync.unit.ticker}
      </div>

      {record && (
        <div className='border rounded-md'>
          <OfferSummaryCard record={record} content={null} />
        </div>
      )}
    </div>
  );
}

function SendDialog({ params }: CommandDialogProps<'chia_send'>) {
  const walletState = useWalletState();

  return (
    <div className='space-y-2 p-4'>
      <div>
        <div className='font-medium'>Address</div>
        <div className='text-sm truncate text-muted-foreground'>
          {params.address}
        </div>
      </div>
      <div>
        <div className='font-medium'>Amount</div>
        <div className='text-sm text-muted-foreground'>
          {formatNumber({
            value: fromMojos(
              params.amount,
              params.assetId ? 3 : walletState.sync.unit.decimals,
            ),
            minimumFractionDigits: 0,
            maximumFractionDigits: params.assetId
              ? 3
              : walletState.sync.unit.decimals,
          })}{' '}
          {params.assetId ? 'CAT' : walletState.sync.unit.ticker}
        </div>
      </div>
      <div>
        <div className='font-medium'>Fee</div>
        <div className='text-sm text-muted-foreground'>
          {formatNumber({
            value: fromMojos(params.fee || 0, walletState.sync.unit.decimals),
            minimumFractionDigits: 0,
            maximumFractionDigits: walletState.sync.unit.decimals,
          })}{' '}
          {walletState.sync.unit.ticker}
        </div>
      </div>
      {params.assetId && (
        <div>
          <div className='font-medium'>Asset Id</div>
          <div className='text-sm text-muted-foreground'>{params.assetId}</div>
        </div>
      )}
    </div>
  );
}

function DefaultCommandDialog({ params }: { params: unknown }) {
  return (
    <div className='p-4'>
      <div className='text-sm text-muted-foreground'>Command parameters:</div>
      <pre className='mt-2 rounded bg-muted p-4 overflow-auto'>
        <code className='text-xs'>{JSON.stringify(params, null, 2)}</code>
      </pre>
    </div>
  );
}

const COMMAND_COMPONENTS: {
  [K in WalletConnectCommand]?: (props: CommandDialogProps<K>) => JSX.Element;
} = {
  chip0002_signCoinSpends: SignCoinSpendsDialog,
  chip0002_signMessage: SignMessageDialog,
  chia_takeOffer: TakeOfferDialog,
  chia_createOffer: CreateOfferDialog,
  chia_cancelOffer: CancelOfferDialog,
  chia_send: SendDialog,
  chia_signMessageByAddress: SignMessageByAddressDialog,
};

const COMMAND_METADATA: {
  [K in WalletConnectCommand]?: {
    title: string;
    description: string;
  };
} = {
  chip0002_signCoinSpends: {
    title: 'Sign Transaction',
    description: 'Review and approve the transaction details below',
  },
  chip0002_signMessage: {
    title: 'Sign Message',
    description: 'Sign a message with your private key',
  },
  chia_takeOffer: {
    title: 'Accept Offer',
    description: 'Review and accept the offer',
  },
  chia_createOffer: {
    title: 'Create Offer',
    description: 'Review and create the offer',
  },
  chia_cancelOffer: {
    title: 'Cancel Offer',
    description: 'Review and cancel the offer',
  },
  chia_signMessageByAddress: {
    title: 'Sign Message',
    description: "Sign a message with your address's private key",
  },
};

function RequestDialog({
  request,
  approve,
  reject,
  signClient,
}: RequestDialogProps) {
  const method = request.params.request.method as WalletConnectCommand;
  const params = request.params.request.params;
  const commandInfo = walletConnectCommands[method];
  const metadata = COMMAND_METADATA[method] ?? {
    title: 'WalletConnect Request',
    description: `Would you like to authorize the "${method.split('_').slice(1).join(' ')}" request?`,
  };
  const peerMetadata = signClient?.session.get(request.topic)?.peer.metadata;

  const CommandComponent = COMMAND_COMPONENTS[method] ?? DefaultCommandDialog;

  const parsedParams = useMemo(
    () => commandInfo.paramsType.parse(params),
    [params, commandInfo],
  );

  if (!commandInfo.confirm) {
    return null;
  }

  return (
    <Dialog open={true} onOpenChange={(open) => !open && reject(request)}>
      <DialogContent className='max-w-2xl'>
        <DialogHeader>
          {peerMetadata && (
            <div className='text-sm text-muted-foreground mb-4'>
              From {peerMetadata.name}
            </div>
          )}
          <DialogTitle>{metadata.title}</DialogTitle>
          <DialogDescription>{metadata.description}</DialogDescription>
        </DialogHeader>

        <div className='max-h-[60vh] overflow-y-auto mb-2'>
          {CommandComponent && (
            <CommandComponent params={parsedParams as any} />
          )}
        </div>

        <DialogFooter>
          <DialogClose asChild>
            <Button variant='outline' onClick={() => reject(request)}>
              Reject
            </Button>
          </DialogClose>
          <Button onClick={() => approve(request)}>Approve</Button>
        </DialogFooter>
      </DialogContent>
    </Dialog>
  );
}<|MERGE_RESOLUTION|>--- conflicted
+++ resolved
@@ -19,13 +19,7 @@
 } from '@/components/ui/dialog';
 import { useWallet } from '@/contexts/WalletContext';
 import { useErrors } from '@/hooks/useErrors';
-<<<<<<< HEAD
-import useInitialization from '@/hooks/useInitialization';
-import { useWallet } from '@/hooks/useWallet';
 import { fromMojos, decodeHexMessage } from '@/lib/utils';
-=======
-import { fromMojos } from '@/lib/utils';
->>>>>>> a76387c0
 import { useWalletState } from '@/state';
 import {
   Params,
