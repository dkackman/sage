import { commands, events, OfferRecord } from '@/bindings';
import Container from '@/components/Container';
import { NfcScanDialog } from '@/components/dialogs/NfcScanDialog';
import { ViewOfferDialog } from '@/components/dialogs/ViewOfferDialog';
import Header from '@/components/Header';
import { Button } from '@/components/ui/button';
import { Dialog, DialogTrigger } from '@/components/ui/dialog';
import { useErrors } from '@/hooks/useErrors';
import { useScannerOrClipboard } from '@/hooks/useScannerOrClipboard';
import { useOfferState } from '@/state';
import { Trans } from '@lingui/react/macro';
<<<<<<< HEAD
import { isAvailable, scan } from '@tauri-apps/plugin-nfc';
=======
import { writeText } from '@tauri-apps/plugin-clipboard-manager';
import { openUrl } from '@tauri-apps/plugin-opener';
>>>>>>> 9043a87d
import { platform } from '@tauri-apps/plugin-os';
import {
  HandCoins,
  NfcIcon,
  ScanIcon,
  FilterIcon,
  TrashIcon,
  CircleOff,
} from 'lucide-react';
import { useCallback, useEffect, useState } from 'react';
import { Link, useNavigate } from 'react-router-dom';
<<<<<<< HEAD
import { OfferRowCard } from '@/components/OfferRowCard';
import {
  Select,
  SelectContent,
  SelectItem,
  SelectTrigger,
  SelectValue,
} from '@/components/ui/select';
import {
  AlertDialog,
  AlertDialogAction,
  AlertDialogCancel,
  AlertDialogContent,
  AlertDialogDescription,
  AlertDialogFooter,
  AlertDialogHeader,
  AlertDialogTitle,
  AlertDialogTrigger,
} from '@/components/ui/alert-dialog';
import { useLocalStorage } from 'usehooks-ts';

const OFFER_FILTER_STORAGE_KEY = 'sage-offer-filter';
=======
import { toast } from 'react-toastify';
import { getNdefPayloads, isNdefAvailable } from 'tauri-plugin-sage';
import { z } from 'zod';
>>>>>>> 9043a87d

export function Offers() {
  const navigate = useNavigate();
  const offerState = useOfferState();
  const { addError } = useErrors();
  const [offerString, setOfferString] = useState('');
  const [dialogOpen, setDialogOpen] = useState(false);
  const [offers, setOffers] = useState<OfferRecord[]>([]);
  const [isNfcAvailable, setIsNfcAvailable] = useState(false);
  const [showScanUi, setShowScanUi] = useState(false);
  const [statusFilter, setStatusFilter] = useLocalStorage(
    OFFER_FILTER_STORAGE_KEY,
    'all',
  );

  const viewOffer = useCallback(
    (offer: string) => {
      if (offer.trim()) {
        navigate(`/offers/view/${encodeURIComponent(offer.trim())}`);
      }
    },
    [navigate],
  );

  const { handleScanOrPaste } = useScannerOrClipboard((scanResValue) => {
    viewOffer(scanResValue);
  });

  const updateOffers = useCallback(
    () =>
      commands
        .getOffers({})
        .then((data) => setOffers(data.offers))
        .catch(addError),
    [addError],
  );

  useEffect(() => {
    updateOffers();

    const unlisten = events.syncEvent.listen((data) => {
      if (data.payload.type === 'coin_state') {
        updateOffers();
      }
    });

    return () => {
      unlisten.then((u) => u());
    };
  }, [updateOffers]);

  useEffect(() => {
    const handlePaste = (e: ClipboardEvent) => {
      const text = e.clipboardData?.getData('text');
      if (text) {
        viewOffer(text);
      }
    };

    window.addEventListener('paste', handlePaste);
    return () => window.removeEventListener('paste', handlePaste);
  }, [viewOffer]);

  useEffect(() => {
    if (offerState) {
      navigate('/offers/make', { replace: true });
    }
  }, [navigate, offerState]);

  const handleViewOffer = (event: React.FormEvent<HTMLFormElement>) => {
    event.preventDefault();
    viewOffer(offerString);
  };

  useEffect(() => {
<<<<<<< HEAD
    isAvailable()
      .then((available) => setIsNfcAvailable(available))
      .catch((error) => {
        console.warn('NFC not available:', error);
        setIsNfcAvailable(false);
      });
  }, []);
=======
    isNdefAvailable().then(setIsNfcAvailable);
  }, [addError]);
>>>>>>> 9043a87d

  const handleNfcScan = async () => {
    const isAndroid = platform() === 'android';

    if (isAndroid) setShowScanUi(true);

    const payloads = await getNdefPayloads()
      .catch((error) =>
        addError({ kind: 'internal', reason: `Failed to scan NFC: ${error}` }),
      )
      .finally(() => setShowScanUi(false));

    if (!payloads) return;

    const payload = payloads[0].slice(3);
    const array = new Uint8Array(payload);
    const text = new TextDecoder().decode(array);

    viewOffer(text);
  };

  const filteredOffers = offers.filter((offer) =>
    statusFilter === 'all' ? true : offer.status === statusFilter,
  );

  const handleDeleteAll = async () => {
    try {
      await Promise.all(
        filteredOffers.map((offer) =>
          commands.deleteOffer({ offer_id: offer.offer_id }),
        ),
      );
      updateOffers();
    } catch (error) {
      addError({
        kind: 'internal',
        reason: `Failed to delete offers: ${error}`,
      });
    }
  };

  const handleCancelAll = async () => {
    try {
      await Promise.all(
        filteredOffers
          .filter((offer) => offer.status === 'active')
          .map((offer) =>
            commands.cancelOffer({
              offer_id: offer.offer_id,
              fee: '0',
            }),
          ),
      );
      updateOffers();
    } catch (error) {
      addError({
        kind: 'internal',
        reason: `Failed to cancel offers: ${error}`,
      });
    }
  };

  return (
    <>
      <Header
        title={<Trans>Offers</Trans>}
        mobileActionItems={
          <div className='flex items-center gap-2'>
            <Button size='icon' variant='ghost' onClick={handleScanOrPaste}>
              <ScanIcon className='h-5 w-5' />
            </Button>
            <Button
              size='icon'
              variant='ghost'
              disabled={!isNfcAvailable}
              onClick={handleNfcScan}
            >
              <NfcIcon className='h-5 w-5 ' />
            </Button>
          </div>
        }
      />
      <Container>
        <div className='flex flex-col gap-10'>
          <div className='flex flex-col items-center justify-center pt-10 text-center gap-4'>
            <HandCoins className='h-12 w-12 text-muted-foreground' />
            <div>
              <h2 className='text-lg font-semibold'>
                {offers.length > 0 ? (
                  <Trans>Manage offers</Trans>
                ) : (
                  <Trans>No offers yet</Trans>
                )}
              </h2>
              <p className='mt-2 text-sm text-muted-foreground'>
                <Trans>
                  Create a new offer to get started with peer-to-peer trading.
                </Trans>
              </p>
              <p className='mt-1 text-sm text-muted-foreground'>
                <Trans>You can also paste an offer using</Trans>{' '}
                <kbd>{platform() === 'macos' ? '⌘+V' : 'Ctrl+V'}</kbd>.
              </p>
            </div>
            <div className='flex gap-2'>
              <Dialog open={dialogOpen} onOpenChange={setDialogOpen}>
                <DialogTrigger asChild>
                  <Button variant='outline' className='flex items-center gap-1'>
                    <Trans>View Offer</Trans>
                  </Button>
                </DialogTrigger>
                <ViewOfferDialog
                  open={dialogOpen}
                  onOpenChange={setDialogOpen}
                  offerString={offerString}
                  setOfferString={setOfferString}
                  onSubmit={handleViewOffer}
                />
              </Dialog>
              <Link to='/offers/make' replace={true}>
                <Button>
                  <Trans>Create Offer</Trans>
                </Button>
              </Link>
            </div>
          </div>

          {offers.length > 0 && (
            <div className='flex flex-col gap-4'>
              <div className='flex items-center justify-between'>
                <div className='flex items-center gap-2'>
                  <FilterIcon className='h-4 w-4 text-muted-foreground' />
                  <Select value={statusFilter} onValueChange={setStatusFilter}>
                    <SelectTrigger className='w-[180px]'>
                      <SelectValue placeholder='Filter by status' />
                    </SelectTrigger>
                    <SelectContent>
                      <SelectItem value='all'>All Offers</SelectItem>
                      <SelectItem value='active'>Active</SelectItem>
                      <SelectItem value='completed'>Completed</SelectItem>
                      <SelectItem value='cancelled'>Cancelled</SelectItem>
                      <SelectItem value='expired'>Expired</SelectItem>
                    </SelectContent>
                  </Select>
                </div>
                <div className='flex gap-2'>
                  {filteredOffers.some(
                    (offer) => offer.status === 'active',
                  ) && (
                    <AlertDialog>
                      <AlertDialogTrigger asChild>
                        <Button
                          variant='outline'
                          size='sm'
                          className='flex items-center gap-1'
                        >
                          <CircleOff className='h-4 w-4' />
                          <Trans>Cancel All Active</Trans>
                        </Button>
                      </AlertDialogTrigger>
                      <AlertDialogContent>
                        <AlertDialogHeader>
                          <AlertDialogTitle>
                            Cancel All Active Offers
                          </AlertDialogTitle>
                          <AlertDialogDescription>
                            Are you sure you want to cancel all active offers?
                            This action cannot be undone.
                          </AlertDialogDescription>
                        </AlertDialogHeader>
                        <AlertDialogFooter>
                          <AlertDialogCancel>Cancel</AlertDialogCancel>
                          <AlertDialogAction onClick={handleCancelAll}>
                            Continue
                          </AlertDialogAction>
                        </AlertDialogFooter>
                      </AlertDialogContent>
                    </AlertDialog>
                  )}
                  {filteredOffers.length > 0 && (
                    <AlertDialog>
                      <AlertDialogTrigger asChild>
                        <Button
                          variant='destructive'
                          size='sm'
                          className='flex items-center gap-1'
                        >
                          <TrashIcon className='h-4 w-4' />
                          <Trans>Delete All</Trans>
                        </Button>
                      </AlertDialogTrigger>
                      <AlertDialogContent>
                        <AlertDialogHeader>
                          <AlertDialogTitle>
                            Delete All Filtered Offers
                          </AlertDialogTitle>
                          <AlertDialogDescription>
                            Are you sure you want to delete all{' '}
                            {filteredOffers.length} filtered offers? This action
                            cannot be undone.
                          </AlertDialogDescription>
                        </AlertDialogHeader>
                        <AlertDialogFooter>
                          <AlertDialogCancel>Cancel</AlertDialogCancel>
                          <AlertDialogAction onClick={handleDeleteAll}>
                            Continue
                          </AlertDialogAction>
                        </AlertDialogFooter>
                      </AlertDialogContent>
                    </AlertDialog>
                  )}
                </div>
              </div>

              <div className='flex flex-col gap-2'>
                {filteredOffers.map((record, i) => (
                  <OfferRowCard
                    record={record}
                    refresh={updateOffers}
                    key={i}
                  />
                ))}
              </div>
            </div>
          )}
        </div>
      </Container>

      <NfcScanDialog open={showScanUi} onOpenChange={setShowScanUi} />
    </>
  );
}<|MERGE_RESOLUTION|>--- conflicted
+++ resolved
@@ -9,12 +9,6 @@
 import { useScannerOrClipboard } from '@/hooks/useScannerOrClipboard';
 import { useOfferState } from '@/state';
 import { Trans } from '@lingui/react/macro';
-<<<<<<< HEAD
-import { isAvailable, scan } from '@tauri-apps/plugin-nfc';
-=======
-import { writeText } from '@tauri-apps/plugin-clipboard-manager';
-import { openUrl } from '@tauri-apps/plugin-opener';
->>>>>>> 9043a87d
 import { platform } from '@tauri-apps/plugin-os';
 import {
   HandCoins,
@@ -26,7 +20,6 @@
 } from 'lucide-react';
 import { useCallback, useEffect, useState } from 'react';
 import { Link, useNavigate } from 'react-router-dom';
-<<<<<<< HEAD
 import { OfferRowCard } from '@/components/OfferRowCard';
 import {
   Select,
@@ -49,11 +42,7 @@
 import { useLocalStorage } from 'usehooks-ts';
 
 const OFFER_FILTER_STORAGE_KEY = 'sage-offer-filter';
-=======
-import { toast } from 'react-toastify';
 import { getNdefPayloads, isNdefAvailable } from 'tauri-plugin-sage';
-import { z } from 'zod';
->>>>>>> 9043a87d
 
 export function Offers() {
   const navigate = useNavigate();
@@ -129,18 +118,8 @@
   };
 
   useEffect(() => {
-<<<<<<< HEAD
-    isAvailable()
-      .then((available) => setIsNfcAvailable(available))
-      .catch((error) => {
-        console.warn('NFC not available:', error);
-        setIsNfcAvailable(false);
-      });
-  }, []);
-=======
     isNdefAvailable().then(setIsNfcAvailable);
   }, [addError]);
->>>>>>> 9043a87d
 
   const handleNfcScan = async () => {
     const isAndroid = platform() === 'android';
