--- conflicted
+++ resolved
@@ -1,7 +1,6 @@
 import { AddressItem } from '@/components/AddressItem';
 import Container from '@/components/Container';
 import Header from '@/components/Header';
-import { DidInfo } from '@/components/DidInfo';
 import { Button } from '@/components/ui/button';
 import { Card, CardContent, CardHeader, CardTitle } from '@/components/ui/card';
 import { useErrors } from '@/hooks/useErrors';
@@ -356,11 +355,6 @@
             )}
           </div>
 
-<<<<<<< HEAD
-          <div className='flex flex-col gap-3'>
-            <DidInfo did={nft?.minter_did} title='Minter DID' />
-            <DidInfo did={nft?.owner_did} title='Owner DID' />
-=======
           {/* Ownership and Technical Information */}
           <div className='space-y-6'>
             {/* Ownership */}
@@ -377,23 +371,6 @@
                     label={t`Minter DID`}
                     address={nft?.minter_did ?? ''}
                   />
-                  {minterProfile && (
-                    <div
-                      className='flex items-center gap-2 mt-1 cursor-pointer text-blue-700 dark:text-blue-300 hover:underline'
-                      onClick={() =>
-                        openUrl(`https://mintgarden.io/${nft?.minter_did}`)
-                      }
-                    >
-                      {minterProfile.avatar_uri && (
-                        <img
-                          src={minterProfile.avatar_uri}
-                          alt={`${minterProfile.name} avatar`}
-                          className='w-6 h-6 rounded-full'
-                        />
-                      )}
-                      <div className='text-sm'>{minterProfile.name}</div>
-                    </div>
-                  )}
                 </div>
 
                 <div className='space-y-2'>
@@ -401,25 +378,7 @@
                     label={t`Owner DID`}
                     address={nft?.owner_did ?? ''}
                   />
-                  {ownerProfile && (
-                    <div
-                      className='flex items-center gap-2 mt-1 cursor-pointer text-blue-700 dark:text-blue-300 hover:underline'
-                      onClick={() =>
-                        openUrl(`https://mintgarden.io/${nft?.owner_did}`)
-                      }
-                    >
-                      {ownerProfile.avatar_uri && (
-                        <img
-                          src={ownerProfile.avatar_uri}
-                          alt={`${ownerProfile.name} avatar`}
-                          className='w-6 h-6 rounded-full'
-                        />
-                      )}
-                      <div className='text-sm'>{ownerProfile.name}</div>
-                    </div>
-                  )}
                 </div>
->>>>>>> 28ce97bf
 
                 <AddressItem
                   label={t`Royalties ${royaltyPercentage}%`}
