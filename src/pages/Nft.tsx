import { AddressItem } from '@/components/AddressItem';
import Container from '@/components/Container';
import Header from '@/components/Header';
import { LabeledItem } from '@/components/LabeledItem';
import { Button } from '@/components/ui/button';
import { Card, CardContent, CardHeader, CardTitle } from '@/components/ui/card';
import { useTheme } from '@/contexts/ThemeContext';
import { useErrors } from '@/hooks/useErrors';
import spacescanLogo from '@/images/spacescan-logo-192.png';
import { getMintGardenProfile } from '@/lib/marketplaces';
import { isAudio, isImage, isJson, isText, nftUri } from '@/lib/nftUri';
import {
  DexieAsset,
  DexieOffer,
  fetchOfferedDexieOffersFromNftId,
  fetchRequestedDexieOffersFromNftId,
} from '@/lib/offerData';
import { formatTimestamp, getOfferStatus } from '@/lib/utils';
import { t } from '@lingui/core/macro';
import { Trans } from '@lingui/react/macro';
import { openUrl } from '@tauri-apps/plugin-opener';
import { FileImage, FileText, HandCoins, Hash, Tag, Users } from 'lucide-react';
import { useCallback, useEffect, useMemo, useState } from 'react';
import { useNavigate, useParams } from 'react-router-dom';
<<<<<<< HEAD
import {
  commands,
  events,
  NetworkKind,
  NftData,
  NftRecord,
  OfferRecord,
} from '../bindings';
=======
import { useTheme } from 'theme-o-rama';
import { commands, events, NetworkKind, NftData, NftRecord } from '../bindings';
>>>>>>> abdbcb8f

export default function Nft() {
  const navigate = useNavigate();
  const { launcher_id: launcherId } = useParams();
  const { addError } = useErrors();
  const { reloadThemes } = useTheme();
  const [nft, setNft] = useState<NftRecord | null>(null);
  const [nftIsOwned, setNftIsOwned] = useState<boolean>(false);
  const [data, setData] = useState<NftData | null>(null);
  const [themeExists, setThemeExists] = useState<boolean>(false);
  const [isSaving, setIsSaving] = useState<boolean>(false);
  const royaltyPercentage = (nft?.royalty_ten_thousandths ?? 0) / 100;

  const [requestedOffers, setRequestedOffers] = useState<DexieOffer[]>([]);
  const [offeredOffers, setOfferedOffers] = useState<DexieOffer[]>([]);
  const [offersForAsset, setOffersForAsset] = useState<OfferRecord[]>([]);

  // Check for open offers when NFT loads
  useEffect(() => {
    if (nft?.launcher_id) {
      // Fetch both requested and offered offers
      Promise.all([
        fetchRequestedDexieOffersFromNftId(nft.launcher_id),
        fetchOfferedDexieOffersFromNftId(nft.launcher_id),
      ])
        .then(([requested, offered]) => {
          setRequestedOffers(requested);
          setOfferedOffers(offered);
        })
        .catch(() => {
          setRequestedOffers([]);
          setOfferedOffers([]);
        });

      commands
        .getOffersForAsset({ asset_id: nft.launcher_id })
        .then((response) => {
          setOffersForAsset(response.offers);
        });
    }
  }, [nft?.launcher_id]);

  const checkThemeExists = useCallback(async () => {
    if (launcherId && nft?.special_use_type === 'theme') {
      try {
        const response = await commands.getUserTheme({ nft_id: launcherId });
        setThemeExists(response.theme !== null);
      } catch {
        setThemeExists(false);
      }
    }
  }, [launcherId, nft?.special_use_type]);

  const updateNft = useMemo(
    () => () => {
      if (launcherId) {
        commands
          .getNft({ nft_id: launcherId })
          .then((data) => setNft(data.nft))
          .catch(addError);
        commands
          .isAssetOwned({ asset_id: launcherId })
          .then((data) => setNftIsOwned(data.owned))
          .catch(addError);
      }
    },
    [launcherId, addError],
  );

  useEffect(() => {
    updateNft();

    const unlisten = events.syncEvent.listen((event) => {
      const type = event.payload.type;
      if (
        type === 'coin_state' ||
        type === 'puzzle_batch_synced' ||
        type === 'nft_data'
      ) {
        updateNft();
      }
    });

    return () => {
      unlisten.then((u) => u());
    };
  }, [updateNft]);

  useEffect(() => {
    checkThemeExists();
  }, [checkThemeExists]);

  useEffect(() => {
    commands
      .getNftData({ nft_id: launcherId ?? '' })
      .then((response) => setData(response.data))
      .catch(addError);
  }, [launcherId, addError]);

  const metadata = useMemo(() => {
    if (!nft || !data?.metadata_json) return {};
    try {
      return JSON.parse(data.metadata_json) ?? {};
    } catch {
      return {};
    }
  }, [data?.metadata_json, nft]);

  const [network, setNetwork] = useState<NetworkKind | null>(null);

  useEffect(() => {
    commands
      .getNetwork({})
      .then((data) => setNetwork(data.kind))
      .catch(addError);
  }, [addError]);

  const [minterProfile, setMinterProfile] = useState<{
    encoded_id: string;
    name: string;
    avatar_uri: string | null;
  } | null>(null);

  const [ownerProfile, setOwnerProfile] = useState<{
    encoded_id: string;
    name: string;
    avatar_uri: string | null;
  } | null>(null);

  useEffect(() => {
    if (!nft?.minter_did) {
      setMinterProfile(null);
      return;
    }

    getMintGardenProfile(nft.minter_did).then(setMinterProfile);
  }, [nft?.minter_did]);

  useEffect(() => {
    if (!nft?.owner_did) {
      setOwnerProfile(null);
      return;
    }

    getMintGardenProfile(nft.owner_did).then(setOwnerProfile);
  }, [nft?.owner_did]);

  return (
    <>
      <Header title={nft?.name ?? t`Unknown NFT`} />
      <Container>
        <Card className='mb-4'>
          <CardHeader>
            <CardTitle className='flex items-center gap-2'>
              <FileImage className='h-5 w-5' />
              <Trans>NFT Preview</Trans>
            </CardTitle>
          </CardHeader>
          <CardContent>
            <div className='flex flex-col md:flex-row gap-6 items-start'>
              <div className='w-full md:w-auto md:max-w-[280px] lg:max-w-[350px] xl:max-w-[400px]'>
                {isImage(data?.mime_type ?? null) ? (
                  <img
                    alt='NFT image'
                    src={nftUri(data?.mime_type ?? null, data?.blob ?? null)}
                    className='rounded-lg w-full'
                  />
                ) : isText(data?.mime_type ?? null) ? (
                  <div className='border border-border rounded-lg p-4 bg-muted overflow-auto max-h-[400px]'>
                    <pre className='whitespace-pre-wrap text-sm'>
                      {data?.blob ? atob(data.blob) : ''}
                    </pre>
                  </div>
                ) : isJson(data?.mime_type ?? null) ? (
                  <div className='border border-border rounded-lg p-4 bg-muted overflow-auto max-h-[400px]'>
                    <pre className='whitespace-pre-wrap text-sm'>
                      {data?.blob
                        ? JSON.stringify(JSON.parse(atob(data.blob)), null, 2)
                        : ''}
                    </pre>
                  </div>
                ) : isAudio(data?.mime_type ?? null) ? (
                  <div className='flex flex-col items-center justify-center p-4 border border-border rounded-lg bg-muted'>
                    <div className='text-4xl mb-2'>🎵</div>
                    <audio
                      src={nftUri(data?.mime_type ?? null, data?.blob ?? null)}
                      controls
                      className='w-full'
                    />
                  </div>
                ) : (
                  <video
                    src={nftUri(data?.mime_type ?? null, data?.blob ?? null)}
                    className='rounded-lg w-full'
                    controls
                  />
                )}

                {nft?.special_use_type === 'theme' && nftIsOwned && (
                  <Button
                    variant='outline'
                    className='w-full mt-3'
                    disabled={themeExists || isSaving}
                    onClick={async () => {
                      if (nft?.launcher_id) {
                        setIsSaving(true);
                        try {
                          await commands.saveUserTheme({
                            nft_id: nft.launcher_id,
                          });
                          await checkThemeExists();
                          await reloadThemes();
                        } catch (error) {
                          addError({
                            kind: 'internal',
                            reason:
                              error instanceof Error
                                ? error.message
                                : 'Unknown error occurred',
                          });
                        } finally {
                          setIsSaving(false);
                        }
                      }
                    }}
                  >
                    <Trans>
                      {themeExists
                        ? t`Theme Saved`
                        : isSaving
                          ? t`Saving...`
                          : t`Save Theme`}
                    </Trans>
                  </Button>
                )}
              </div>

              <div className='flex-1 min-w-0 space-y-3'>
                <AddressItem
                  label={t`Launcher ID`}
                  address={nft?.launcher_id ?? ''}
                />

                {nft?.edition_total != null && nft?.edition_total > 1 && (
                  <LabeledItem
                    label={t`Edition`}
                    content={`${nft.edition_number} of ${nft.edition_total}`}
                  />
                )}

                <LabeledItem
                  label={t`Description`}
                  content={metadata?.description}
                />

                <LabeledItem
                  label={t`Collection`}
                  content={nft?.collection_name}
                  onClick={() => {
                    if (nft?.collection_id) {
                      navigate(
                        `/nfts/collections/${nft.collection_id}/metadata`,
                      );
                    }
                  }}
                />

                {nft?.created_timestamp && (
                  <LabeledItem
                    label={t`Created`}
                    content={formatTimestamp(
                      nft.created_timestamp,
                      'short',
                      'short',
                    )}
                  />
                )}

                <LabeledItem label={t`External Links`} content={null}>
                  <Button
                    variant='outline'
                    className='w-full'
                    onClick={() => {
                      openUrl(
                        `https://${network === 'testnet' ? 'testnet.' : ''}mintgarden.io/nfts/${nft?.launcher_id}`,
                      );
                    }}
                    disabled={network === 'unknown'}
                  >
                    <img
                      src='https://mintgarden.io/mint-logo.svg'
                      className='h-4 w-4 mr-2'
                      alt='MintGarden logo'
                      aria-hidden='true'
                    />
                    View on MintGarden
                  </Button>

                  <Button
                    variant='outline'
                    className='w-full mt-1'
                    onClick={() => {
                      openUrl(
                        `https://${network === 'testnet' ? 'testnet11.' : ''}spacescan.io/nft/${nft?.launcher_id}`,
                      );
                    }}
                    disabled={network === 'unknown'}
                  >
                    <img
                      src={spacescanLogo}
                      className='h-4 w-4 mr-2'
                      alt='Spacescan.io logo'
                      aria-hidden='true'
                    />
                    <Trans>View on Spacescan.io</Trans>
                  </Button>
                </LabeledItem>
              </div>
            </div>
          </CardContent>
        </Card>

        <div className='grid grid-cols-1 md:grid-cols-2 gap-4'>
          {(metadata.attributes?.length ?? 0) > 0 && (
            <Card>
              <CardHeader>
                <CardTitle className='flex items-center gap-2'>
                  <Tag className='h-5 w-5' aria-hidden='true' />
                  <Trans>Attributes</Trans>
                </CardTitle>
              </CardHeader>
              <CardContent>
                <div className='grid grid-cols-2 gap-2'>
                  {metadata.attributes.map(
                    (attr: { trait_type: string; value: string }) => (
                      <div
                        key={`${attr?.trait_type}_${attr?.value}`}
                        className='px-3 py-2 border rounded-lg '
                      >
                        <LabeledItem
                          label={attr.trait_type}
                          content={attr.value}
                          className='text-sm truncate'
                        />
                      </div>
                    ),
                  )}
                </div>
              </CardContent>
            </Card>
          )}

          <Card>
            <CardHeader>
              <CardTitle className='flex items-center gap-2'>
                <Users className='h-5 w-5' aria-hidden='true' />
                <Trans>Ownership</Trans>
              </CardTitle>
            </CardHeader>
            <CardContent className='space-y-3'>
              <div className='space-y-2'>
                <AddressItem
                  label={t`Minter DID`}
                  address={nft?.minter_did ?? ''}
                />
                {minterProfile && (
                  <div
                    className='flex items-center gap-2 mt-1 cursor-pointer text-blue-600 hover:text-blue-800 hover:underline'
                    onClick={() =>
                      openUrl(`https://mintgarden.io/${nft?.minter_did}`)
                    }
                  >
                    {minterProfile.avatar_uri && (
                      <img
                        src={minterProfile.avatar_uri}
                        alt={`${minterProfile.name} avatar`}
                        className='w-6 h-6 rounded-full'
                        aria-hidden='true'
                      />
                    )}
                    <div className='text-sm'>{minterProfile.name}</div>
                  </div>
                )}
              </div>

              <div className='space-y-2'>
                <AddressItem
                  label={t`Owner DID`}
                  address={nft?.owner_did ?? ''}
                />
                {ownerProfile && (
                  <div
                    className='flex items-center gap-2 mt-1 cursor-pointer text-blue-600 hover:text-blue-800 hover:underline'
                    onClick={() =>
                      openUrl(`https://mintgarden.io/${nft?.owner_did}`)
                    }
                  >
                    {ownerProfile.avatar_uri && (
                      <img
                        src={ownerProfile.avatar_uri}
                        alt={`${ownerProfile.name} avatar`}
                        className='w-6 h-6 rounded-full'
                        aria-hidden='true'
                      />
                    )}
                    <div className='text-sm'>{ownerProfile.name}</div>
                  </div>
                )}
              </div>

              <AddressItem
                label={t`Royalties ${royaltyPercentage}%`}
                address={nft?.royalty_address ?? ''}
              />
              <div className='flex flex-col gap-4'>
                {/* Requested Offers Section */}
                <div className='flex flex-col gap-1'>
                  <h6 className='text-md font-bold'>
                    <Trans>Offers Requesting This NFT</Trans>
                  </h6>

                  {requestedOffers.length === 0 ? (
                    <div className='text-sm text-muted-foreground'>
                      <Trans>No Dexie offers requesting this NFT</Trans>
                    </div>
                  ) : (
                    <div className='grid gap-2'>
                      {requestedOffers.map((offer: DexieOffer) => (
                        <div key={offer.id} className='border rounded-lg p-3'>
                          <div className='grid grid-cols-2 gap-4'>
                            <div>
                              <div className='text-sm font-medium mb-2'>
                                <Trans>Offered in exchange:</Trans>
                              </div>
                              <div className='space-y-1'>
                                {offer.offered?.map((item: DexieAsset) => (
                                  <div key={item.id} className='text-sm'>
                                    {item.amount} {item.name} ({item.code})
                                  </div>
                                ))}
                              </div>
                            </div>
                            <div className='flex flex-col gap-1 justify-start'>
                              <Button
                                variant='outline'
                                size='sm'
                                onClick={() => {
                                  navigate(
                                    `/offers/view/${encodeURIComponent(offer.offer.trim())}`,
                                  );
                                }}
                              >
                                <HandCoins className='h-4 w-4 mr-2' />
                                <Trans>View Offer</Trans>
                              </Button>
                              <Button
                                variant='outline'
                                size='sm'
                                onClick={() => {
                                  openUrl(
                                    `https://dexie.space/offers/${offer.id}`,
                                  );
                                }}
                              >
                                <img
                                  src='https://raw.githubusercontent.com/dexie-space/dexie-kit/refs/heads/main/svg/duck.svg'
                                  className='h-4 w-4 mr-2'
                                  alt='Dexie.space logo'
                                />
                                <Trans>View Offer on Dexie</Trans>
                              </Button>
                            </div>
                          </div>
                        </div>
                      ))}
                    </div>
                  )}
                </div>

                {/* Offered For Sale Section */}
                <div className='flex flex-col gap-1'>
                  <h6 className='text-md font-bold'>
                    <Trans>This NFT Offered For Sale</Trans>
                  </h6>

                  {offeredOffers.length === 0 ? (
                    <div className='text-sm text-muted-foreground'>
                      <Trans>
                        This NFT is not currently offered for sale on Dexie
                      </Trans>
                    </div>
                  ) : (
                    <div className='grid gap-2'>
                      {offeredOffers.map((offer: DexieOffer) => (
                        <div key={offer.id} className='border rounded-lg p-3'>
                          <div className='grid grid-cols-2 gap-4'>
                            <div>
                              <div className='text-sm font-medium mb-2'>
                                <Trans>Requesting in exchange:</Trans>
                              </div>
                              <div className='space-y-1'>
                                {offer.requested?.map((item: DexieAsset) => (
                                  <div key={item.id} className='text-sm'>
                                    {item.amount} {item.name} ({item.code})
                                  </div>
                                ))}
                              </div>
                            </div>
                            <div className='flex flex-col gap-1 justify-start'>
                              <Button
                                variant='outline'
                                size='sm'
                                onClick={() => {
                                  openUrl(
                                    `https://dexie.space/offers/${offer.id}`,
                                  );
                                }}
                              >
                                <img
                                  src='https://raw.githubusercontent.com/dexie-space/dexie-kit/refs/heads/main/svg/duck.svg'
                                  className='h-4 w-4 mr-2'
                                  alt='Dexie.space logo'
                                />
                                <Trans>View Offer on Dexie</Trans>
                              </Button>
                            </div>
                          </div>
                        </div>
                      ))}
                    </div>
                  )}
                </div>

                {/* Local Offers Section */}
                {offersForAsset.length > 0 && (
                  <div className='flex flex-col gap-1'>
                    <div className='grid gap-2'>
                      {offersForAsset.map((localOffer) => (
                        <div
                          key={localOffer.offer_id}
                          className='border rounded-lg p-3'
                        >
                          <div className='grid grid-cols-2 gap-4'>
                            <div>
                              <div className='text-sm font-medium mb-2'>
                                <Trans>Local Offer</Trans>
                              </div>
                              <div className='text-sm text-muted-foreground'>
                                <Trans>
                                  Status: {getOfferStatus(localOffer.status)}
                                </Trans>
                              </div>
                              {localOffer.creation_timestamp && (
                                <div className='text-sm text-muted-foreground'>
                                  <Trans>
                                    Created:{' '}
                                    {formatTimestamp(
                                      localOffer.creation_timestamp,
                                      'short',
                                      'short',
                                    )}
                                  </Trans>
                                </div>
                              )}
                            </div>
                            <div className='flex flex-col gap-1 justify-start'>
                              <Button
                                variant='outline'
                                size='sm'
                                onClick={() => {
                                  navigate(
                                    `/offers/view_saved/${localOffer.offer_id}`,
                                  );
                                }}
                              >
                                <Trans>View Local Offer</Trans>
                              </Button>
                            </div>
                          </div>
                        </div>
                      ))}
                    </div>
                  </div>
                )}
              </div>
            </CardContent>
          </Card>

          <Card>
            <CardHeader>
              <CardTitle className='flex items-center gap-2'>
                <FileText className='h-5 w-5' aria-hidden='true' />
                <Trans>Technical Information</Trans>
              </CardTitle>
            </CardHeader>
            <CardContent className='space-y-3'>
              <AddressItem label={t`Address`} address={nft?.address ?? ''} />
              <AddressItem label={t`Coin ID`} address={nft?.coin_id ?? ''} />
            </CardContent>
          </Card>

          {(!!nft?.data_uris.length ||
            !!nft?.metadata_uris.length ||
            !!nft?.license_uris.length ||
            nft?.data_hash ||
            nft?.metadata_hash ||
            nft?.license_hash) && (
            <Card>
              <CardHeader>
                <CardTitle className='flex items-center gap-2'>
                  <Hash className='h-5 w-5' aria-hidden='true' />
                  <Trans>Data and License Details</Trans>
                </CardTitle>
              </CardHeader>
              <CardContent className='space-y-3'>
                {!!nft?.data_uris.length && (
                  <LabeledItem label={t`Data URIs`} content={null}>
                    <>
                      {nft.data_uris.map((uri) => (
                        <div
                          key={uri}
                          className='truncate text-sm text-blue-600 hover:text-blue-800 cursor-pointer hover:underline'
                          onClick={() => openUrl(uri)}
                        >
                          {uri}
                        </div>
                      ))}
                    </>
                  </LabeledItem>
                )}

                {!!nft?.metadata_uris.length && (
                  <LabeledItem label={t`Metadata URIs`} content={null}>
                    <>
                      {nft.metadata_uris.map((uri) => (
                        <div
                          key={uri}
                          className='truncate text-sm text-blue-600 hover:text-blue-800 cursor-pointer hover:underline'
                          onClick={() => openUrl(uri)}
                        >
                          {uri}
                        </div>
                      ))}
                    </>
                  </LabeledItem>
                )}

                {!!nft?.license_uris.length && (
                  <LabeledItem label={t`License URIs`} content={null}>
                    <>
                      {nft.license_uris.map((uri) => (
                        <div
                          key={uri}
                          className='truncate text-sm text-blue-600 hover:text-blue-800 cursor-pointer hover:underline'
                          onClick={() => openUrl(uri)}
                        >
                          {uri}
                        </div>
                      ))}
                    </>
                  </LabeledItem>
                )}

                <LabeledItem
                  label={t`Data Hash`}
                  content={nft.data_hash}
                  className='font-mono'
                />

                <LabeledItem
                  label={t`Metadata Hash`}
                  content={nft.metadata_hash}
                  className='font-mono'
                />

                <LabeledItem
                  label={t`License Hash`}
                  content={nft.license_hash}
                  className='font-mono'
                />
              </CardContent>
            </Card>
          )}
        </div>
      </Container>
    </>
  );
}<|MERGE_RESOLUTION|>--- conflicted
+++ resolved
@@ -22,7 +22,6 @@
 import { FileImage, FileText, HandCoins, Hash, Tag, Users } from 'lucide-react';
 import { useCallback, useEffect, useMemo, useState } from 'react';
 import { useNavigate, useParams } from 'react-router-dom';
-<<<<<<< HEAD
 import {
   commands,
   events,
@@ -31,10 +30,7 @@
   NftRecord,
   OfferRecord,
 } from '../bindings';
-=======
 import { useTheme } from 'theme-o-rama';
-import { commands, events, NetworkKind, NftData, NftRecord } from '../bindings';
->>>>>>> abdbcb8f
 
 export default function Nft() {
   const navigate = useNavigate();
