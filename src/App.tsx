import { i18n } from '@lingui/core';
import { I18nProvider } from '@lingui/react';
import { createContext, useEffect, useMemo, useState } from 'react';
import {
  createHashRouter,
  createRoutesFromElements,
  Route,
  RouterProvider,
} from 'react-router-dom';
import { useLocalStorage } from 'usehooks-ts';
import { ErrorProvider } from './contexts/ErrorContext';
import {
  getBrowserLanguage,
  LanguageProvider,
  SupportedLanguage,
  useLanguage,
} from './contexts/LanguageContext';
import { PeerProvider } from './contexts/PeerContext';
import { PriceProvider } from './contexts/PriceContext';
import { SafeAreaProvider } from './contexts/SafeAreaContext';
import { WalletConnectProvider } from './contexts/WalletConnectContext';
import useInitialization from './hooks/useInitialization';
import { useWallet } from './hooks/useWallet';
import { loadCatalog } from './i18n';
import Addresses from './pages/Addresses';
import Collection from './pages/Collection';
import CreateProfile from './pages/CreateProfile';
import CreateWallet from './pages/CreateWallet';
import { DidList } from './pages/DidList';
import ImportWallet from './pages/ImportWallet';
import IssueToken from './pages/IssueToken';
import Login from './pages/Login';
import { MakeOffer } from './pages/MakeOffer';
import MintNft from './pages/MintNft';
import Nft from './pages/Nft';
import { NftList } from './pages/NftList';
import { Offers } from './pages/Offers';
import PeerList from './pages/PeerList';
import Send from './pages/Send';
import Settings from './pages/Settings';
import Token from './pages/Token';
import { TokenList } from './pages/TokenList';
import Transaction from './pages/Transaction';
import { Transactions } from './pages/Transactions';
import { ViewOffer } from './pages/ViewOffer';
import { ViewSavedOffer } from './pages/ViewSavedOffer';
import Wallet from './pages/Wallet';
import { fetchState } from './state';
<<<<<<< HEAD
import DidNfts from './pages/DidNfts';
=======
import QRScanner from './pages/QrScanner';
>>>>>>> a31d8eee

export interface DarkModeContext {
  toggle: () => void;
  dark: boolean;
  setDark: (dark: boolean) => void;
}

export const DarkModeContext = createContext<DarkModeContext>({
  toggle: () => {},
  dark: false,
  setDark: () => {},
});

const router = createHashRouter(
  createRoutesFromElements(
    <>
      <Route path='/' element={<Login />} />
      <Route path='/create' element={<CreateWallet />} />
      <Route path='/import' element={<ImportWallet />} />
      <Route path='/wallet' element={<Wallet />}>
        <Route path='' element={<TokenList />} />
        <Route path='token/:asset_id' element={<Token />} />
        <Route path='issue-token' element={<IssueToken />} />
        <Route path='send/:asset_id' element={<Send />} />
        <Route path='addresses' element={<Addresses />} />
      </Route>
      <Route path='/nfts' element={<Wallet />}>
        <Route path='' element={<NftList />} />
        <Route path=':launcher_id' element={<Nft />} />
        <Route path='mint' element={<MintNft />} />
      </Route>
      <Route path='/collections' element={<Wallet />}>
        <Route path=':collection_id' element={<Collection />} />
      </Route>
      <Route path='/dids' element={<Wallet />}>
        <Route path='' element={<DidList />} />
        <Route path='create' element={<CreateProfile />} />
      </Route>
      <Route path='/transactions' element={<Wallet />}>
        <Route path='' element={<Transactions />} />
        <Route path=':height' element={<Transaction />} />
      </Route>
      <Route path='/offers' element={<Wallet />}>
        <Route path='' element={<Offers />} />
        <Route path='make' element={<MakeOffer />} />
        <Route path='view/:offer' element={<ViewOffer />} />
        <Route path='view_saved/:offer_id' element={<ViewSavedOffer />} />
      </Route>
      <Route path='/settings' element={<Settings />} />
      <Route path='/scan' element={<QRScanner />} />
      <Route path='/peers' element={<PeerList />} />
      <Route path='/dids/:did_id/nfts' element={<DidNfts />} />
    </>,
  ),
);

export default function App() {
  const [dark, setDark] = useLocalStorage('dark', false);
  const [locale, setLocale] = useLocalStorage<SupportedLanguage>(
    'locale',
    getBrowserLanguage,
  );

  const darkMode = useMemo<DarkModeContext>(
    () => ({
      toggle: () => setDark((dark) => !dark),
      dark,
      setDark,
    }),
    [dark, setDark],
  );

  useEffect(() => {
    const root = window.document.documentElement;
    root.classList.remove(dark ? 'light' : 'dark');
    root.classList.add(dark ? 'dark' : 'light');
  }, [dark]);

  return (
    <LanguageProvider locale={locale} setLocale={setLocale}>
      <DarkModeContext.Provider value={darkMode}>
        <SafeAreaProvider>
          <ErrorProvider>
            <AppInner />
          </ErrorProvider>
        </SafeAreaProvider>
      </DarkModeContext.Provider>
    </LanguageProvider>
  );
}

function AppInner() {
  const initialized = useInitialization();
  const { locale } = useLanguage();
  const wallet = useWallet(initialized);
  const [isLocaleInitialized, setIsLocaleInitialized] = useState(false);

  useEffect(() => {
    const initLocale = async () => {
      await loadCatalog(locale);
      setIsLocaleInitialized(true);
    };
    initLocale();
  }, []);

  useEffect(() => {
    if (wallet !== null) {
      fetchState();
    }
  }, [wallet]);

  return (
    initialized &&
    isLocaleInitialized && (
      <I18nProvider i18n={i18n}>
        <PeerProvider>
          <WalletConnectProvider>
            <PriceProvider>
              <RouterProvider router={router} />
            </PriceProvider>
          </WalletConnectProvider>
        </PeerProvider>
      </I18nProvider>
    )
  );
}<|MERGE_RESOLUTION|>--- conflicted
+++ resolved
@@ -46,11 +46,8 @@
 import { ViewSavedOffer } from './pages/ViewSavedOffer';
 import Wallet from './pages/Wallet';
 import { fetchState } from './state';
-<<<<<<< HEAD
 import DidNfts from './pages/DidNfts';
-=======
 import QRScanner from './pages/QrScanner';
->>>>>>> a31d8eee
 
 export interface DarkModeContext {
   toggle: () => void;
