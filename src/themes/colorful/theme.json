--- conflicted
+++ resolved
@@ -5,19 +5,11 @@
   "inherits": "light",
   "most_like": "light",
   "colors": {
-<<<<<<< HEAD
-    "card": "#f8f9fa",
-    "secondary": "#b3d9ff",
-    "secondaryForeground": "#1a365d",
-    "accent": "#e6ccff",
-    "accentForeground": "#4a1d96"
-=======
     "background": "280 50% 25%",
     "secondary": "210 100% 85%",
     "secondaryForeground": "210 50% 25%",
     "accent": "280 100% 85%",
     "accentForeground": "280 50% 25%"
->>>>>>> 35648d47
   },
   "fonts": {
     "mono": "JetBrains Mono, Consolas, Monaco, monospace"
@@ -47,7 +39,9 @@
       }
     }
   },
-  "buttonStyles": ["shimmer"],
+  "buttonStyles": [
+    "shimmer"
+  ],
   "switches": {
     "checked": {
       "background": "hsl(280 90% 85%)"
