--- conflicted
+++ resolved
@@ -657,7 +657,6 @@
     Ok(Some(sql.into_row()?))
 }
 
-<<<<<<< HEAD
 /// Checks if the provided string is a valid asset ID (64 character hex string)
 pub fn is_valid_asset_id(asset_id: &str) -> bool {
     asset_id.len() == 64 && asset_id.chars().all(|c| c.is_ascii_hexdigit())
@@ -683,7 +682,8 @@
 /// Checks if a string is a valid block height (non-negative integer)
 pub fn is_valid_height(height_str: &str) -> bool {
     height_str.parse::<u32>().is_ok()
-=======
+}
+
 async fn get_are_coins_spendable(
     conn: impl SqliteExecutor<'_>,
     coin_ids: &[String],
@@ -714,5 +714,4 @@
     let count: i64 = query.build().fetch_one(conn).await?.get(0);
 
     Ok(count == coin_ids.len() as i64)
->>>>>>> a76387c0
 }