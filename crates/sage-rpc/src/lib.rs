mod tls;

use std::{net::SocketAddr, sync::Arc};

use anyhow::Result;
use axum::{
    extract::State,
    http::StatusCode,
    response::{IntoResponse, Response},
    routing::post,
    Json, Router,
};
use axum_server::tls_rustls::RustlsConfig;
use sage::Sage;
use sage_api::ErrorKind;
use sage_api_macro::impl_endpoints;
use serde::Serialize;
use tokio::sync::Mutex;
use tracing::info;

#[derive(Debug, Clone)]
struct AppState {
    sage: Arc<Mutex<Sage>>,
}

impl_endpoints! {
    (repeat async fn endpoint(State(state): State<AppState>, Json(req): Json<sage_api::Endpoint>) -> Response {
        handle(state.sage.lock().await.endpoint(req) maybe_await)
    })

    fn api_router() -> Router<AppState> {
        Router::new()
            (repeat .route(&format!("/{}", endpoint_string), post(endpoint)))
    }
}

fn handle<T>(value: sage::Result<T>) -> Response
where
    T: Serialize,
{
    match value {
        Ok(data) => Json(data).into_response(),
        Err(error) => {
            let status = match error.kind() {
                ErrorKind::Api => StatusCode::BAD_REQUEST,
                ErrorKind::NotFound => StatusCode::NOT_FOUND,
                ErrorKind::Unauthorized => StatusCode::UNAUTHORIZED,
<<<<<<< HEAD
                ErrorKind::DatabaseMigration | ErrorKind::Wallet | ErrorKind::Internal => {
=======
                ErrorKind::Wallet | ErrorKind::Internal | ErrorKind::Nfc => {
>>>>>>> 2940c053
                    StatusCode::INTERNAL_SERVER_ERROR
                }
            };
            (status, error.to_string()).into_response()
        }
    }
}

pub async fn start_rpc(sage: Arc<Mutex<Sage>>) -> Result<()> {
    let app = sage.lock().await;

    let addr: SocketAddr = ([127, 0, 0, 1], app.config.rpc.port).into();
    info!("RPC server is listening at {addr}");

    let config = tls::load_rustls_config(
        app.path
            .join("ssl")
            .join("wallet.crt")
            .to_str()
            .expect("could not convert path to string"),
        app.path
            .join("ssl")
            .join("wallet.key")
            .to_str()
            .expect("could not convert path to string"),
    )?;

    drop(app);

    let router = api_router().with_state(AppState { sage });

    axum_server::bind_rustls(addr, RustlsConfig::from_config(Arc::new(config)))
        .serve(router.into_make_service())
        .await?;

    Ok(())
}<|MERGE_RESOLUTION|>--- conflicted
+++ resolved
@@ -45,13 +45,10 @@
                 ErrorKind::Api => StatusCode::BAD_REQUEST,
                 ErrorKind::NotFound => StatusCode::NOT_FOUND,
                 ErrorKind::Unauthorized => StatusCode::UNAUTHORIZED,
-<<<<<<< HEAD
-                ErrorKind::DatabaseMigration | ErrorKind::Wallet | ErrorKind::Internal => {
-=======
-                ErrorKind::Wallet | ErrorKind::Internal | ErrorKind::Nfc => {
->>>>>>> 2940c053
-                    StatusCode::INTERNAL_SERVER_ERROR
-                }
+                ErrorKind::DatabaseMigration
+                | ErrorKind::Wallet
+                | ErrorKind::Internal
+                | ErrorKind::Nfc => StatusCode::INTERNAL_SERVER_ERROR,
             };
             (status, error.to_string()).into_response()
         }
