--- conflicted
+++ resolved
@@ -360,32 +360,62 @@
     pub coins: Vec<CoinRecord>,
 }
 
-<<<<<<< HEAD
-#[derive(Debug, Clone, Serialize, Deserialize)]
-#[cfg_attr(feature = "tauri", derive(specta::Type))]
+#[cfg_attr(
+    feature = "openapi",
+    crate::openapi_attr(
+        tag = "NFTs",
+        description = "Retrieve specific NFTs by their launcher IDs."
+    )
+)]
+#[derive(Debug, Clone, Serialize, Deserialize)]
+#[cfg_attr(feature = "tauri", derive(specta::Type))]
+#[cfg_attr(feature = "openapi", derive(utoipa::ToSchema))]
 pub struct GetNftsByIds {
     pub launcher_ids: Vec<String>,
 }
 
-#[derive(Debug, Clone, Serialize, Deserialize)]
-#[cfg_attr(feature = "tauri", derive(specta::Type))]
+#[cfg_attr(
+    feature = "openapi",
+    crate::openapi_attr(
+        tag = "NFTs",
+        description = "Retrieve specific NFTs by their launcher IDs."
+    )
+)]
+#[derive(Debug, Clone, Serialize, Deserialize)]
+#[cfg_attr(feature = "tauri", derive(specta::Type))]
+#[cfg_attr(feature = "openapi", derive(utoipa::ToSchema))]
 pub struct GetNftsByIdsResponse {
     pub nfts: Vec<NftRecord>,
 }
 
-#[derive(Debug, Clone, Serialize, Deserialize)]
-#[cfg_attr(feature = "tauri", derive(specta::Type))]
+#[cfg_attr(
+    feature = "openapi",
+    crate::openapi_attr(
+        tag = "Assets",
+        description = "Retrieve specific assets by their asset IDs."
+    )
+)]
+#[derive(Debug, Clone, Serialize, Deserialize)]
+#[cfg_attr(feature = "tauri", derive(specta::Type))]
+#[cfg_attr(feature = "openapi", derive(utoipa::ToSchema))]
 pub struct GetAssetsByIds {
     pub asset_ids: Vec<String>,
 }
 
-#[derive(Debug, Clone, Serialize, Deserialize)]
-#[cfg_attr(feature = "tauri", derive(specta::Type))]
+#[cfg_attr(
+    feature = "openapi",
+    crate::openapi_attr(
+        tag = "Assets",
+        description = "Retrieve specific assets by their asset IDs."
+    )
+)]
+#[derive(Debug, Clone, Serialize, Deserialize)]
+#[cfg_attr(feature = "tauri", derive(specta::Type))]
+#[cfg_attr(feature = "openapi", derive(utoipa::ToSchema))]
 pub struct GetAssetsByIdsResponse {
     pub assets: Vec<Asset>,
 }
 
-=======
 /// Get all known CAT tokens
 #[cfg_attr(
     feature = "openapi",
@@ -394,7 +424,6 @@
         description = "Get all known CAT tokens including those not in the wallet."
     )
 )]
->>>>>>> db17c910
 #[derive(Debug, Clone, Copy, Serialize, Deserialize)]
 #[cfg_attr(feature = "tauri", derive(specta::Type))]
 #[cfg_attr(feature = "openapi", derive(utoipa::ToSchema))]
@@ -687,15 +716,30 @@
     pub total: u32,
 }
 
-<<<<<<< HEAD
-#[derive(Debug, Clone, Serialize, Deserialize)]
-#[cfg_attr(feature = "tauri", derive(specta::Type))]
+#[cfg_attr(
+    feature = "openapi",
+    crate::openapi_attr(
+        tag = "Transactions",
+        description = "Get detailed information about a specific transaction by ID."
+    )
+)]
+#[derive(Debug, Clone, Serialize, Deserialize)]
+#[cfg_attr(feature = "tauri", derive(specta::Type))]
+#[cfg_attr(feature = "openapi", derive(utoipa::ToSchema))]
 pub struct GetTransactionById {
     pub transaction_id: String,
 }
 
-#[derive(Debug, Clone, Serialize, Deserialize)]
-#[cfg_attr(feature = "tauri", derive(specta::Type))]
+#[cfg_attr(
+    feature = "openapi",
+    crate::openapi_attr(
+        tag = "Transactions",
+        description = "Get detailed information about a specific transaction by ID."
+    )
+)]
+#[derive(Debug, Clone, Serialize, Deserialize)]
+#[cfg_attr(feature = "tauri", derive(specta::Type))]
+#[cfg_attr(feature = "openapi", derive(utoipa::ToSchema))]
 pub struct TransactionHistoryRecord {
     pub transaction_id: String,
     pub height: u32,
@@ -707,17 +751,16 @@
 
 #[derive(Debug, Clone, Serialize, Deserialize)]
 #[cfg_attr(feature = "tauri", derive(specta::Type))]
+#[cfg_attr(feature = "openapi", derive(utoipa::ToSchema))]
 pub struct GetTransactionByIdResponse {
     pub transaction: Option<TransactionHistoryRecord>,
 }
 
-=======
 /// List NFT collections
 #[cfg_attr(
     feature = "openapi",
     crate::openapi_attr(tag = "NFTs", description = "List all NFT collections in the wallet.")
 )]
->>>>>>> db17c910
 #[derive(Debug, Clone, Copy, Serialize, Deserialize)]
 #[cfg_attr(feature = "tauri", derive(specta::Type))]
 #[cfg_attr(feature = "openapi", derive(utoipa::ToSchema))]
