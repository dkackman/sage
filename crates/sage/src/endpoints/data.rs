--- conflicted
+++ resolved
@@ -257,12 +257,8 @@
 
     pub async fn get_cats(&self, _req: GetCats) -> Result<GetCatsResponse> {
         let wallet = self.wallet()?;
-<<<<<<< HEAD
-        let (cats, _) = wallet.db.cat_assets(false, 10000, 0).await?;
-=======
 
         let cats = wallet.db.owned_cats().await?;
->>>>>>> fa827ab3
 
         let mut records = Vec::with_capacity(cats.len());
 
